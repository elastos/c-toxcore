/**  codec.c
 *
 *   Copyright (C) 2013-2015 Tox project All Rights Reserved.
 *
 *   This file is part of Tox.
 *
 *   Tox is free software: you can redistribute it and/or modify
 *   it under the terms of the GNU General Public License as published by
 *   the Free Software Foundation, either version 3 of the License, or
 *   (at your option) any later version.
 *
 *   Tox is distributed in the hope that it will be useful,
 *   but WITHOUT ANY WARRANTY; without even the implied warranty of
 *   MERCHANTABILITY or FITNESS FOR A PARTICULAR PURPOSE.  See the
 *   GNU General Public License for more details.
 *
 *   You should have received a copy of the GNU General Public License
 *   along with Tox. If not, see <http://www.gnu.org/licenses/>.
 *
 */


#ifdef HAVE_CONFIG_H
#include "config.h"
#endif /* HAVE_CONFIG_H */

#include "../toxcore/logger.h"
#include "../toxcore/util.h"

#include <stdio.h>
#include <stdlib.h>
#include <stdbool.h>
#include <math.h>
#include <assert.h>
#include <time.h>

#include "msi.h"
#include "rtp.h"
#include "codec.h"

#define DEFAULT_JBUF 6

/* Good quality encode. */
#define MAX_DECODE_TIME_US 0

#define MAX_VIDEOFRAME_SIZE 0x40000 /* 256KiB */
#define VIDEOFRAME_HEADER_SIZE 0x2

/* FIXME: Might not be enough */
#define VIDEO_DECODE_BUFFER_SIZE 20

#define ARRAY(TYPE__) struct { uint16_t size; TYPE__ data[]; }

typedef ARRAY(uint8_t) Payload;

typedef struct {
    uint16_t size; /* Max size */
    uint16_t start;
    uint16_t end;
    Payload **packets;
} PayloadBuffer;

static bool buffer_full(const PayloadBuffer *b)
{
    return (b->end + 1) % b->size == b->start;
}

static bool buffer_empty(const PayloadBuffer *b)
{
    return b->end == b->start;
}

static void buffer_write(PayloadBuffer *b, Payload *p)
{
    b->packets[b->end] = p;
    b->end = (b->end + 1) % b->size;

    if (b->end == b->start) b->start = (b->start + 1) % b->size; /* full, overwrite */
}

static void buffer_read(PayloadBuffer *b, Payload **p)
{
    *p = b->packets[b->start];
    b->start = (b->start + 1) % b->size;
}

static void buffer_clear(PayloadBuffer *b)
{
    while (!buffer_empty(b)) {
        Payload *p;
        buffer_read(b, &p);
        free(p);
    }
}

static PayloadBuffer *buffer_new(int size)
{
    PayloadBuffer *buf = calloc(sizeof(PayloadBuffer), 1);

    if (!buf) return NULL;

    buf->size = size + 1; /* include empty elem */

    if (!(buf->packets = calloc(buf->size, sizeof(Payload *)))) {
        free(buf);
        return NULL;
    }

    return buf;
}

static void buffer_free(PayloadBuffer *b)
{
    if (b) {
        buffer_clear(b);
        free(b->packets);
        free(b);
    }
}

/* JITTER BUFFER WORK */
typedef struct JitterBuffer_s {
    RTPMessage **queue;
    uint32_t     size;
    uint32_t     capacity;
    uint16_t     bottom;
    uint16_t     top;
} JitterBuffer;

static JitterBuffer *jbuf_new(uint32_t capacity)
{
    unsigned int size = 1;

    while (size <= (capacity * 4)) {
        size *= 2;
    }

    JitterBuffer *q;

    if ( !(q = calloc(sizeof(JitterBuffer), 1)) ) return NULL;

    if (!(q->queue = calloc(sizeof(RTPMessage *), size))) {
        free(q);
        return NULL;
    }

    q->size = size;
    q->capacity = capacity;
    return q;
}

static void jbuf_clear(JitterBuffer *q)
{
    for (; q->bottom != q->top; ++q->bottom) {
        if (q->queue[q->bottom % q->size]) {
            rtp_free_msg(NULL, q->queue[q->bottom % q->size]);
            q->queue[q->bottom % q->size] = NULL;
        }
    }
}

static void jbuf_free(JitterBuffer *q)
{
    if (!q) return;

    jbuf_clear(q);
    free(q->queue);
    free(q);
}

static int jbuf_write(JitterBuffer *q, RTPMessage *m)
{
    uint16_t sequnum = m->header->sequnum;

    unsigned int num = sequnum % q->size;

    if ((uint32_t)(sequnum - q->bottom) > q->size) {
        jbuf_clear(q);
        q->bottom = sequnum - q->capacity;
        q->queue[num] = m;
        q->top = sequnum + 1;
        return 0;
    }

    if (q->queue[num])
        return -1;

    q->queue[num] = m;

    if ((sequnum - q->bottom) >= (q->top - q->bottom))
        q->top = sequnum + 1;

    return 0;
}

/* Success is 0 when there is nothing to dequeue,
 * 1 when there's a good packet,
 * 2 when there's a lost packet */
static RTPMessage *jbuf_read(JitterBuffer *q, int32_t *success)
{
    if (q->top == q->bottom) {
        *success = 0;
        return NULL;
    }

    unsigned int num = q->bottom % q->size;

    if (q->queue[num]) {
        RTPMessage *ret = q->queue[num];
        q->queue[num] = NULL;
        ++q->bottom;
        *success = 1;
        return ret;
    }

    if ((uint32_t)(q->top - q->bottom) > q->capacity) {
        ++q->bottom;
        *success = 2;
        return NULL;
    }

    *success = 0;
    return NULL;
}

static int convert_bw_to_sampling_rate(int bw)
{
    switch(bw)
    {
    case OPUS_BANDWIDTH_NARROWBAND: return 8000;
    case OPUS_BANDWIDTH_MEDIUMBAND: return 12000;
    case OPUS_BANDWIDTH_WIDEBAND: return 16000;
    case OPUS_BANDWIDTH_SUPERWIDEBAND: return 24000;
    case OPUS_BANDWIDTH_FULLBAND: return 48000;
    default: return -1;
    }
}



/* PUBLIC */

void cs_do(CSSession *cs)
{
    /* Codec session should always be protected by call mutex so no need to check for cs validity
     */
    
    if (!cs) 
        return;
    
    Payload *p;
    int rc;
    
    int success = 0;
    
    pthread_mutex_lock(cs->queue_mutex);
    
    if (cs->audio_decoder) { /* If receiving enabled */
        RTPMessage *msg;
        
        uint16_t fsize = 5760; /* Max frame size for 48 kHz */
        int16_t tmp[fsize * 2];
        
        while ((msg = jbuf_read(cs->j_buf, &success)) || success == 2) {
            pthread_mutex_unlock(cs->queue_mutex);
            
            if (success == 2) {
                rc = opus_decode(cs->audio_decoder, 0, 0, tmp, fsize, 1);
            } else {
                /* Get values from packet and decode.
                * It also checks for validity of an opus packet
                */
                rc = convert_bw_to_sampling_rate(opus_packet_get_bandwidth(msg->data));
                if (rc != -1) {
                    cs->last_packet_sampling_rate = rc;
                    cs->last_pack_channels = opus_packet_get_nb_channels(msg->data);
                
                    cs->last_packet_frame_duration = 
                        ( opus_packet_get_samples_per_frame(msg->data, cs->last_packet_sampling_rate) * 1000 )
                        / cs->last_packet_sampling_rate;
                } else {
                    LOGGER_WARNING("Failed to load packet values!");
                    rtp_free_msg(NULL, msg);
                    continue;
                }
                
                rc = opus_decode(cs->audio_decoder, msg->data, msg->length, tmp, fsize, 0);
                rtp_free_msg(NULL, msg);
            }
            
            if (rc < 0) {
                LOGGER_WARNING("Decoding error: %s", opus_strerror(rc));
            } else if (cs->acb.first) {
                /* Play */
                cs->acb.first(cs->agent, cs->friend_id, tmp, rc, 
                            cs->last_pack_channels, cs->last_packet_sampling_rate, cs->acb.second);
            }
            
            pthread_mutex_lock(cs->queue_mutex);
        }
    }
    
    if (cs->vbuf_raw && !buffer_empty(cs->vbuf_raw)) {
        /* Decode video */
        buffer_read(cs->vbuf_raw, &p);
        
        /* Leave space for (possibly) other thread to queue more data after we read it here */
        pthread_mutex_unlock(cs->queue_mutex);
        
        rc = vpx_codec_decode(cs->v_decoder, p->data, p->size, NULL, MAX_DECODE_TIME_US);
        free(p);
        
        if (rc != VPX_CODEC_OK) {
            LOGGER_ERROR("Error decoding video: %s", vpx_codec_err_to_string(rc));
        } else {
            vpx_codec_iter_t iter = NULL;
            vpx_image_t *dest = vpx_codec_get_frame(cs->v_decoder, &iter);
            
            /* Play decoded images */
            for (; dest; dest = vpx_codec_get_frame(cs->v_decoder, &iter)) {
                if (cs->vcb.first) 
                    cs->vcb.first(cs->agent, cs->friend_id, dest->d_w, dest->d_h, 
                                  (const uint8_t**)dest->planes, dest->stride, cs->vcb.second);
                
                vpx_img_free(dest);
            }
        }
        
        return;
    }
    
    pthread_mutex_unlock(cs->queue_mutex);
}

CSSession *cs_new(uint32_t peer_video_frame_piece_size)
{
    CSSession *cs = calloc(sizeof(CSSession), 1);
    
    if (!cs) {
        LOGGER_WARNING("Allocation failed! Application might misbehave!");
        return NULL;
    }
    
    
    if (create_recursive_mutex(cs->queue_mutex) != 0) {
        LOGGER_WARNING("Failed to create recursive mutex!");
        free(cs);
        return NULL;
    }
    
    
    cs->peer_video_frame_piece_size = peer_video_frame_piece_size;
    
    return cs;
}

void cs_kill(CSSession *cs)
{
    if (!cs) 
        return;
    
    /* NOTE: queue_message() will not be called since 
     * the callback is unregistered before cs_kill is called.
     */
    
    cs_disable_audio_sending(cs);
    cs_disable_audio_receiving(cs);
    cs_disable_video_sending(cs);
    cs_disable_video_receiving(cs);
    
    pthread_mutex_destroy(cs->queue_mutex);
    
    LOGGER_DEBUG("Terminated codec state: %p", cs);
    free(cs);
}



void cs_init_video_splitter_cycle(CSSession* cs)
{
    cs->split_video_frame[0] = cs->frameid_out++;
    cs->split_video_frame[1] = 0;
}

int cs_update_video_splitter_cycle(CSSession *cs, const uint8_t *payload, uint16_t length)
{
    cs->processing_video_frame = payload;
    cs->processing_video_frame_size = length;
    
    return ((length - 1) / VIDEOFRAME_PIECE_SIZE) + 1;
}

const uint8_t *cs_iterate_split_video_frame(CSSession *cs, uint16_t *size)
{
    if (!cs || !size) return NULL;

    if (cs->processing_video_frame_size > VIDEOFRAME_PIECE_SIZE) {
        memcpy(cs->split_video_frame + VIDEOFRAME_HEADER_SIZE,
               cs->processing_video_frame,
               VIDEOFRAME_PIECE_SIZE);

        cs->processing_video_frame += VIDEOFRAME_PIECE_SIZE;
        cs->processing_video_frame_size -= VIDEOFRAME_PIECE_SIZE;

        *size = VIDEOFRAME_PIECE_SIZE + VIDEOFRAME_HEADER_SIZE;
    } else {
        memcpy(cs->split_video_frame + VIDEOFRAME_HEADER_SIZE,
               cs->processing_video_frame,
               cs->processing_video_frame_size);

        *size = cs->processing_video_frame_size + VIDEOFRAME_HEADER_SIZE;
    }

    cs->split_video_frame[1]++;

    return cs->split_video_frame;
}



int cs_set_sending_video_resolution(CSSession *cs, uint16_t width, uint16_t height)
{
    if (!cs->v_encoding)
        return -1;
    
    /* TODO FIXME reference is safe? */
    vpx_codec_enc_cfg_t cfg = *cs->v_encoder[0].config.enc;
    
    if (cfg.g_w == width && cfg.g_h == height)
        return 0;
/*
    if (width * height > cs->max_width * cs->max_height) {
        vpx_codec_ctx_t v_encoder = cs->v_encoder;

        if (init_video_encoder(cs, width, height, cs->video_bitrate) == -1) {
            cs->v_encoder = v_encoder;
            return cs_ErrorSettingVideoResolution;
        }

        vpx_codec_destroy(&v_encoder);
        return 0;
    }*/

    LOGGER_DEBUG("New video resolution: %u %u", width, height);
    cfg.g_w = width;
    cfg.g_h = height;
    int rc = vpx_codec_enc_config_set(cs->v_encoder, &cfg);

    if ( rc != VPX_CODEC_OK) {
        LOGGER_ERROR("Failed to set encoder control setting: %s", vpx_codec_err_to_string(rc));
        return cs_ErrorSettingVideoResolution;
    }

    return 0;
}

int cs_set_sending_video_bitrate(CSSession *cs, uint32_t bitrate)
{
    if (!cs->v_encoding)
        return -1;
    
    /* TODO FIXME reference is safe? */
    vpx_codec_enc_cfg_t cfg = *cs->v_encoder[0].config.enc;
    if (cfg.rc_target_bitrate == bitrate)
        return 0;

    LOGGER_DEBUG("New video bitrate: %u", bitrate);
    cfg.rc_target_bitrate = bitrate;
    
    int rc = vpx_codec_enc_config_set(cs->v_encoder, &cfg);
    if ( rc != VPX_CODEC_OK) {
        LOGGER_ERROR("Failed to set encoder control setting: %s", vpx_codec_err_to_string(rc));
        return cs_ErrorSettingVideoBitrate;
    }

    return 0;
}

int cs_enable_video_sending(CSSession* cs, uint32_t bitrate)
{
    if (cs->v_encoding)
        return 0;
    
    vpx_codec_enc_cfg_t  cfg;
    int rc = vpx_codec_enc_config_default(VIDEO_CODEC_ENCODER_INTERFACE, &cfg, 0);
    
    if (rc != VPX_CODEC_OK) {
        LOGGER_ERROR("Failed to get config: %s", vpx_codec_err_to_string(rc));
        return -1;
    }
    
    rc = vpx_codec_enc_init_ver(cs->v_encoder, VIDEO_CODEC_ENCODER_INTERFACE, &cfg, 0, 
                                VPX_ENCODER_ABI_VERSION);
    
    if ( rc != VPX_CODEC_OK) {
        LOGGER_ERROR("Failed to initialize encoder: %s", vpx_codec_err_to_string(rc));
        return -1;
    }
    
    /* So that we can use cs_disable_video_sending to clean up */
    cs->v_encoding = true;
    
    if ( !(cs->split_video_frame = calloc(VIDEOFRAME_PIECE_SIZE + VIDEOFRAME_HEADER_SIZE, 1)) )
        goto FAILURE;
    
    cfg.rc_target_bitrate = bitrate;
    cfg.g_w = 800;
    cfg.g_h = 600;
    cfg.g_pass = VPX_RC_ONE_PASS;
    cfg.g_error_resilient = VPX_ERROR_RESILIENT_DEFAULT | VPX_ERROR_RESILIENT_PARTITIONS;
    cfg.g_lag_in_frames = 0;
    cfg.kf_min_dist = 0;
    cfg.kf_max_dist = 48;
    cfg.kf_mode = VPX_KF_AUTO;
    
    
    rc = vpx_codec_control(cs->v_encoder, VP8E_SET_CPUUSED, 8);
    
    if ( rc != VPX_CODEC_OK) {
        LOGGER_ERROR("Failed to set encoder control setting: %s", vpx_codec_err_to_string(rc));
        goto FAILURE;
    }
    
    return 0;
    
FAILURE:
    cs_disable_video_sending(cs);
    return -1;
}

int cs_enable_video_receiving(CSSession* cs)
{
    if (cs->v_decoding)
        return 0;

    int rc = vpx_codec_dec_init_ver(cs->v_decoder, VIDEO_CODEC_DECODER_INTERFACE, 
                                    NULL, 0, VPX_DECODER_ABI_VERSION);
    
    if ( rc != VPX_CODEC_OK) {
        LOGGER_ERROR("Init video_decoder failed: %s", vpx_codec_err_to_string(rc));
        return -1;
    }
    
    /* So that we can use cs_disable_video_sending to clean up */
    cs->v_decoding = true;
    
    if ( !(cs->frame_buf = calloc(MAX_VIDEOFRAME_SIZE, 1)) ) 
        goto FAILURE;
    
    if ( !(cs->vbuf_raw = buffer_new(VIDEO_DECODE_BUFFER_SIZE)) ) 
        goto FAILURE;
    
    return 0;
    
FAILURE:
    cs_disable_video_receiving(cs);
    return -1;
}

void cs_disable_video_sending(CSSession* cs)
{
    if (cs->v_encoding) {
        cs->v_encoding = false;
        
        free(cs->split_video_frame);
        cs->split_video_frame = NULL;
        
        vpx_codec_destroy(cs->v_encoder);
    }
}

void cs_disable_video_receiving(CSSession* cs)
{
    if (cs->v_decoding) {
        cs->v_decoding = false;
        
        buffer_free(cs->vbuf_raw);
        cs->vbuf_raw = NULL;
        free(cs->frame_buf);
        cs->frame_buf = NULL;
        
        vpx_codec_destroy(cs->v_decoder);
    }
}



int cs_set_sending_audio_bitrate(CSSession *cs, int32_t rate)
{
    if (cs->audio_encoder == NULL)
        return -1;
    
    int rc = opus_encoder_ctl(cs->audio_encoder, OPUS_SET_BITRATE(rate));
    
    if ( rc != OPUS_OK ) {
        LOGGER_ERROR("Error while setting encoder ctl: %s", opus_strerror(rc));
        return -1;
    }
    
    return 0;
}

int cs_set_sending_audio_sampling_rate(CSSession* cs, int32_t rate)
{
    /* TODO Find a better way? */
    if (cs->audio_encoder == NULL)
        return -1;
    
    int rc = OPUS_OK;
    int bitrate = 0;
    int channels = cs->encoder_channels;
    
    rc = opus_encoder_ctl(cs->audio_encoder, OPUS_GET_BITRATE(&bitrate));
    
    if ( rc != OPUS_OK ) {
        LOGGER_ERROR("Error while getting encoder ctl: %s", opus_strerror(rc));
        return -1;
    }
    
    cs_disable_audio_sending(cs);
    return cs_enable_audio_sending(cs, bitrate, channels);
}

int cs_set_sending_audio_channels(CSSession* cs, int32_t count)
{
    /* TODO Find a better way? */
    if (cs->audio_encoder == NULL)
        return -1;
    
    if (cs->encoder_channels == count)
        return 0;
    
    int rc = OPUS_OK;
    int bitrate = 0;
    
    rc = opus_encoder_ctl(cs->audio_encoder, OPUS_GET_BITRATE(&bitrate));
    
    if ( rc != OPUS_OK ) {
        LOGGER_ERROR("Error while getting encoder ctl: %s", opus_strerror(rc));
        return -1;
    }
    
    cs_disable_audio_sending(cs);
    return cs_enable_audio_sending(cs, bitrate, count);
}

void cs_disable_audio_sending(CSSession* cs)
{
    if ( cs->audio_encoder ) {
        opus_encoder_destroy(cs->audio_encoder);
        cs->audio_encoder = NULL;
        cs->encoder_channels = 0;
    }
}

void cs_disable_audio_receiving(CSSession* cs)
{
    if ( cs->audio_decoder ) {
        opus_decoder_destroy(cs->audio_decoder);
        cs->audio_decoder = NULL;
        jbuf_free(cs->j_buf);
        cs->j_buf = NULL;
        
        /* It's used for measuring iteration interval so this has to be some value.
         * To avoid unecessary checking we set this to 500
         */
        cs->last_packet_frame_duration = 500;
    }
}

<<<<<<< HEAD
int cs_enable_audio_sending(CSSession* cs, uint32_t bitrate, int channels)
{
    if (cs->audio_encoder)
        return 0;
    
    int rc = OPUS_OK;
    cs->audio_encoder = opus_encoder_create(48000, channels, OPUS_APPLICATION_AUDIO, &rc);
    
    if ( rc != OPUS_OK ) {
        LOGGER_ERROR("Error while starting audio encoder: %s", opus_strerror(rc));
        return -1;
    }
    
    rc = opus_encoder_ctl(cs->audio_encoder, OPUS_SET_BITRATE(bitrate));
    
    if ( rc != OPUS_OK ) {
        LOGGER_ERROR("Error while setting encoder ctl: %s", opus_strerror(rc));
        goto FAILURE;
    }
    
    rc = opus_encoder_ctl(cs->audio_encoder, OPUS_SET_COMPLEXITY(10));
    
    if ( rc != OPUS_OK ) {
        LOGGER_ERROR("Error while setting encoder ctl: %s", opus_strerror(rc));
        goto FAILURE;
    }
    
    cs->encoder_channels = channels;
    return 0;
    
FAILURE:
    cs_disable_audio_sending(cs);
    return -1;
=======
    if ( cs->capabilities & cs_VideoDecoding )
        vpx_codec_destroy(&cs->v_decoder);

    if ( cs->capabilities & cs_VideoEncoding )
        vpx_codec_destroy(&cs->v_encoder);

    jbuf_free(cs->j_buf);
    buffer_free(cs->vbuf_raw);
    free(cs->frame_buf);
    free(cs->split_video_frame);

    LOGGER_DEBUG("Terminated codec state: %p", cs);
    free(cs);
>>>>>>> 4ad76497
}

int cs_enable_audio_receiving(CSSession* cs)
{
    if (cs->audio_decoder)
        return 0;
        
    int rc;
    cs->audio_decoder = opus_decoder_create(48000, 2, &rc );
    
    if ( rc != OPUS_OK ) {
        LOGGER_ERROR("Error while starting audio decoder: %s", opus_strerror(rc));
        return -1;
    }
    
    
    if ( !(cs->j_buf = jbuf_new(DEFAULT_JBUF)) ) {
        LOGGER_WARNING("Jitter buffer creaton failed!");
        opus_decoder_destroy(cs->audio_decoder);
        cs->audio_decoder = NULL;
        return -1;
    }
    
    /* It's used for measuring iteration interval so this has to be some value.
     * To avoid unecessary checking we set this to 500
     */
    cs->last_packet_frame_duration = 500;
    return 0;
}



/* Called from RTP */
void queue_message(RTPSession *session, RTPMessage *msg)
{
    /* This function is unregistered during call termination befor destroing
     * Codec session so no need to check for validity of cs
     */
    CSSession *cs = session->cs;

    if (!cs) return;

    /* Audio */
    if (session->payload_type == rtp_TypeAudio % 128) {
        pthread_mutex_lock(cs->queue_mutex);
        int ret = jbuf_write(cs->j_buf, msg);
        pthread_mutex_unlock(cs->queue_mutex);

        if (ret == -1) {
            rtp_free_msg(NULL, msg);
        }
    }
    /* Video */
    else {
        uint8_t *packet = msg->data;
        uint32_t packet_size = msg->length;

        if (packet_size < VIDEOFRAME_HEADER_SIZE)
            goto end;

        uint8_t diff = packet[0] - cs->frameid_in;

        if (diff != 0) {
            if (diff < 225) { /* New frame */
                /* Flush last frames' data and get ready for this frame */
                Payload *p = malloc(sizeof(Payload) + cs->frame_size);

                if (p) {
                    pthread_mutex_lock(cs->queue_mutex);

                    if (buffer_full(cs->vbuf_raw)) {
                        LOGGER_DEBUG("Dropped video frame");
                        Payload *tp;
                        buffer_read(cs->vbuf_raw, &tp);
                        free(tp);
                    } else {
                        p->size = cs->frame_size;
                        memcpy(p->data, cs->frame_buf, cs->frame_size);
                    }

                    buffer_write(cs->vbuf_raw, p);
                    pthread_mutex_unlock(cs->queue_mutex);
                } else {
                    LOGGER_WARNING("Allocation failed! Program might misbehave!");
                    goto end;
                }

                cs->last_timestamp = msg->header->timestamp;
                cs->frameid_in = packet[0];
                memset(cs->frame_buf, 0, cs->frame_size);
                cs->frame_size = 0;

            } else { /* Old frame; drop */
                LOGGER_DEBUG("Old packet: %u", packet[0]);
                goto end;
            }
        }

        uint8_t piece_number = packet[1];

        uint32_t length_before_piece = ((piece_number - 1) * cs->peer_video_frame_piece_size);
        uint32_t framebuf_new_length = length_before_piece + (packet_size - VIDEOFRAME_HEADER_SIZE);

        if (framebuf_new_length > MAX_VIDEOFRAME_SIZE) {
            goto end;
        }

        /* Otherwise it's part of the frame so just process */
        /* LOGGER_DEBUG("Video Packet: %u %u", packet[0], packet[1]); */

        memcpy(cs->frame_buf + length_before_piece,
               packet + VIDEOFRAME_HEADER_SIZE,
               packet_size - VIDEOFRAME_HEADER_SIZE);

        if (framebuf_new_length > cs->frame_size)
            cs->frame_size = framebuf_new_length;

end:
        rtp_free_msg(NULL, msg);
    }
}<|MERGE_RESOLUTION|>--- conflicted
+++ resolved
@@ -668,7 +668,6 @@
     }
 }
 
-<<<<<<< HEAD
 int cs_enable_audio_sending(CSSession* cs, uint32_t bitrate, int channels)
 {
     if (cs->audio_encoder)
@@ -702,21 +701,6 @@
 FAILURE:
     cs_disable_audio_sending(cs);
     return -1;
-=======
-    if ( cs->capabilities & cs_VideoDecoding )
-        vpx_codec_destroy(&cs->v_decoder);
-
-    if ( cs->capabilities & cs_VideoEncoding )
-        vpx_codec_destroy(&cs->v_encoder);
-
-    jbuf_free(cs->j_buf);
-    buffer_free(cs->vbuf_raw);
-    free(cs->frame_buf);
-    free(cs->split_video_frame);
-
-    LOGGER_DEBUG("Terminated codec state: %p", cs);
-    free(cs);
->>>>>>> 4ad76497
 }
 
 int cs_enable_audio_receiving(CSSession* cs)
