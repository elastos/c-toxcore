--- conflicted
+++ resolved
@@ -1068,24 +1068,14 @@
         return -1;
     }
 
-<<<<<<< HEAD
-    pthread_mutex_lock(&conn->mutex);
+    pthread_mutex_lock(conn->mutex);
     CARRIER_VLA(uint8_t, packet, 1 + sizeof(uint16_t) + length + CRYPTO_MAC_SIZE);
-=======
-    pthread_mutex_lock(conn->mutex);
-    VLA(uint8_t, packet, 1 + sizeof(uint16_t) + length + CRYPTO_MAC_SIZE);
->>>>>>> 9be4dbb4
     packet[0] = NET_PACKET_CRYPTO_DATA;
     memcpy(packet + 1, conn->sent_nonce + (CRYPTO_NONCE_SIZE - sizeof(uint16_t)), sizeof(uint16_t));
     const int len = encrypt_data_symmetric(conn->shared_key, conn->sent_nonce, data, length, packet + 1 + sizeof(uint16_t));
 
-<<<<<<< HEAD
     if (len + 1 + sizeof(uint16_t) != CARRIER_SIZEOF_VLA(packet)) {
-        pthread_mutex_unlock(&conn->mutex);
-=======
-    if (len + 1 + sizeof(uint16_t) != SIZEOF_VLA(packet)) {
         pthread_mutex_unlock(conn->mutex);
->>>>>>> 9be4dbb4
         return -1;
     }
 
