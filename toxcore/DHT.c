/* DHT.c
 *
 * An implementation of the DHT as seen in http://wiki.tox.im/index.php/DHT
 *
 *  Copyright (C) 2013 Tox project All Rights Reserved.
 *
 *  This file is part of Tox.
 *
 *  Tox is free software: you can redistribute it and/or modify
 *  it under the terms of the GNU General Public License as published by
 *  the Free Software Foundation, either version 3 of the License, or
 *  (at your option) any later version.
 *
 *  Tox is distributed in the hope that it will be useful,
 *  but WITHOUT ANY WARRANTY; without even the implied warranty of
 *  MERCHANTABILITY or FITNESS FOR A PARTICULAR PURPOSE.  See the
 *  GNU General Public License for more details.
 *
 *  You should have received a copy of the GNU General Public License
 *  along with Tox.  If not, see <http://www.gnu.org/licenses/>.
 *
 */

/*----------------------------------------------------------------------------------*/

#ifdef HAVE_CONFIG_H
#include "config.h"
#endif

#include "DHT.h"
#include "network.h"
#include "ping.h"
#include "misc_tools.h"
#include "util.h"
#include "LAN_discovery.h"

/* The number of seconds for a non responsive node to become bad. */
#define BAD_NODE_TIMEOUT 70

/* The max number of nodes to send with send nodes. */
#define MAX_SENT_NODES 8

/* Ping timeout in seconds */
#define PING_TIMEOUT 3

/* The timeout after which a node is discarded completely. */
#define KILL_NODE_TIMEOUT 300

/* Ping interval in seconds for each node in our lists. */
#define PING_INTERVAL 60

/* Ping interval in seconds for each random sending of a get nodes request. */
#define GET_NODE_INTERVAL 5

#define MAX_PUNCHING_PORTS 128

/* Interval in seconds between punching attempts*/
#define PUNCH_INTERVAL 10

#define NAT_PING_REQUEST    0
#define NAT_PING_RESPONSE   1

/* Used in the comparison function for sorting lists of Client_data. */
typedef struct {
    Client_data c1;
    Client_data c2;
} ClientPair;

/* Create the declaration for a quick sort for ClientPair structures. */
declare_quick_sort(ClientPair);
/* Create the quicksort function. See misc_tools.h for the definition. */
make_quick_sort(ClientPair);

Client_data *DHT_get_close_list(DHT *dht)
{
    return dht->close_clientlist;
}

/* Compares client_id1 and client_id2 with client_id.
 *
 *  return 0 if both are same distance.
 *  return 1 if client_id1 is closer.
 *  return 2 if client_id2 is closer.
 */
int id_closest(uint8_t *id, uint8_t *id1, uint8_t *id2)
{
    size_t   i;
    uint8_t distance1, distance2;

    for (i = 0; i < CLIENT_ID_SIZE; ++i) {

        distance1 = abs(((int8_t *)id)[i] ^ ((int8_t *)id1)[i]);
        distance2 = abs(((int8_t *)id)[i] ^ ((int8_t *)id2)[i]);

        if (distance1 < distance2)
            return 1;

        if (distance1 > distance2)
            return 2;
    }

    return 0;
}

/* Turns the result of id_closest into something quick_sort can use.
 * Assumes p1->c1 == p2->c1.
 */
static int client_id_cmp(ClientPair p1, ClientPair p2)
{
    int c = id_closest(p1.c1.client_id, p1.c2.client_id, p2.c2.client_id);

    if (c == 2)
        return -1;

    return c;
}

static int client_in_list(Client_data *list, uint32_t length, uint8_t *client_id)
{
    uint32_t i;

    for (i = 0; i < length; i++)

        /* Dead nodes are considered dead (not in the list)*/
        if (!is_timeout(list[i].assoc4.timestamp, KILL_NODE_TIMEOUT) ||
                !is_timeout(list[i].assoc6.timestamp, KILL_NODE_TIMEOUT))
            if (id_equal(list[i].client_id, client_id))
                return 1;

    return 0;
}

/* Check if client with client_id is already in list of length length.
 * If it is then set its corresponding timestamp to current time.
 * If the id is already in the list with a different ip_port, update it.
 *  TODO: Maybe optimize this.
 *
 *  return True(1) or False(0)
 */
static int client_or_ip_port_in_list(Client_data *list, uint32_t length, uint8_t *client_id, IP_Port ip_port)
{
    uint32_t i;
    uint64_t temp_time = unix_time();

    /* if client_id is in list, find it and maybe overwrite ip_port */
    for (i = 0; i < length; ++i)
        if (id_equal(list[i].client_id, client_id)) {
            /* Refresh the client timestamp. */
            if (ip_port.ip.family == AF_INET) {

#ifdef LOGGING

                if (!ipport_equal(&list[i].assoc4.ip_port, &ip_port)) {
                    size_t x;
                    x = sprintf(logbuffer, "coipil[%u]: switching ipv4 from %s:%u ", i,
                                ip_ntoa(&list[i].assoc4.ip_port.ip), ntohs(list[i].assoc4.ip_port.port));
                    sprintf(logbuffer + x, "to %s:%u\n",
                            ip_ntoa(&ip_port.ip), ntohs(ip_port.port));
                    loglog(logbuffer);
                }

#endif

                if (LAN_ip(list[i].assoc4.ip_port.ip) != 0 && LAN_ip(ip_port.ip) == 0)
                    return 1;

                list[i].assoc4.ip_port = ip_port;
                list[i].assoc4.timestamp = temp_time;
            } else if (ip_port.ip.family == AF_INET6) {

#ifdef LOGGING

                if (!ipport_equal(&list[i].assoc6.ip_port, &ip_port)) {
                    size_t x;
                    x = sprintf(logbuffer, "coipil[%u]: switching ipv6 from %s:%u ", i,
                                ip_ntoa(&list[i].assoc6.ip_port.ip), ntohs(list[i].assoc6.ip_port.port));
                    sprintf(logbuffer + x, "to %s:%u\n",
                            ip_ntoa(&ip_port.ip), ntohs(ip_port.port));
                    loglog(logbuffer);
                }

#endif

                if (LAN_ip(list[i].assoc6.ip_port.ip) != 0 && LAN_ip(ip_port.ip) == 0)
                    return 1;

                list[i].assoc6.ip_port = ip_port;
                list[i].assoc6.timestamp = temp_time;
            }

            return 1;
        }

    /* client_id not in list yet: see if we can find an identical ip_port, in
     * that case we kill the old client_id by overwriting it with the new one
     * TODO: maybe we SHOULDN'T do that if that client_id is in a friend_list
     * and the one who is the actual friend's client_id/address set? */
    for (i = 0; i < length; ++i) {
        /* MAYBE: check the other address, if valid, don't nuke? */
        if ((ip_port.ip.family == AF_INET) && ipport_equal(&list[i].assoc4.ip_port, &ip_port)) {
            /* Initialize client timestamp. */
            list[i].assoc4.timestamp = temp_time;
            memcpy(list[i].client_id, client_id, CLIENT_ID_SIZE);
#ifdef LOGGING
            sprintf(logbuffer, "coipil[%u]: switching client_id (ipv4) \n", i);
            loglog(logbuffer);
#endif
            /* kill the other address, if it was set */
            memset(&list[i].assoc6, 0, sizeof(list[i].assoc6));
            return 1;
        } else if ((ip_port.ip.family == AF_INET6) && ipport_equal(&list[i].assoc6.ip_port, &ip_port)) {
            /* Initialize client timestamp. */
            list[i].assoc6.timestamp = temp_time;
            memcpy(list[i].client_id, client_id, CLIENT_ID_SIZE);
#ifdef LOGGING
            sprintf(logbuffer, "coipil[%u]: switching client_id (ipv6) \n", i);
            loglog(logbuffer);
#endif
            /* kill the other address, if it was set */
            memset(&list[i].assoc4, 0, sizeof(list[i].assoc4));
            return 1;
        }
    }

    return 0;
}

/* Check if client with client_id is already in node format list of length length.
 *
 *  return 1 if true.
 *  return 2 if false.
 */
static int client_in_nodelist(Node_format *list, uint32_t length, uint8_t *client_id)
{
    uint32_t i;

    for (i = 0; i < length; ++i) {
        if (id_equal(list[i].client_id, client_id))
            return 1;
    }

    return 0;
}

/*  return friend number from the client_id.
 *  return -1 if a failure occurs.
 */
static int friend_number(DHT *dht, uint8_t *client_id)
{
    uint32_t i;

    for (i = 0; i < dht->num_friends; ++i) {
        if (id_equal(dht->friends_list[i].client_id, client_id))
            return i;
    }

    return -1;
}

/*
 * helper for get_close_nodes(). argument list is a monster :D
 */
static void get_close_nodes_inner(DHT *dht, uint8_t *client_id, Node_format *nodes_list,
                                  sa_family_t sa_family, Client_data *client_list, uint32_t client_list_length,
                                  int *num_nodes_ptr, uint8_t is_LAN)
{
    if ((sa_family != AF_INET) && (sa_family != AF_INET6))
        return;

    int num_nodes = *num_nodes_ptr;
    int ipv46x, j, closest;
    uint32_t i;

    for (i = 0; i < client_list_length; i++) {
        Client_data *client = &client_list[i];

        /* node already in list? */
        if (client_in_nodelist(nodes_list, MAX_SENT_NODES, client->client_id))
            continue;

        IPPTsPng *ipptp = NULL;

        if (sa_family == AF_INET)
            ipptp = &client->assoc4;
        else
            ipptp = &client->assoc6;

        /* node not in a good condition? */
        if (is_timeout(ipptp->timestamp, BAD_NODE_TIMEOUT))
            continue;

        IP *client_ip = &ipptp->ip_port.ip;

        /*
         * Careful: AF_INET isn't seen as AF_INET on dual-stack sockets for
         * our connections, instead we have to look if it is an embedded
         * IPv4-in-IPv6 here and convert it down in sendnodes().
         */
        sa_family_t ip_treat_as_family = client_ip->family;

        if ((dht->c->lossless_udp->net->family == AF_INET6) &&
                (client_ip->family == AF_INET6)) {
            /* socket is AF_INET6, address claims AF_INET6:
             * check for embedded IPv4-in-IPv6 (shouldn't happen anymore,
             * all storing functions should already convert down to IPv4) */
            if (IN6_IS_ADDR_V4MAPPED(&client_ip->ip6.in6_addr))
                ip_treat_as_family = AF_INET;
        }

        ipv46x = !(sa_family == ip_treat_as_family);

        /* node address of the wrong family? */
        if (ipv46x)
            continue;

        /* don't send LAN ips to non LAN peers */
        if (LAN_ip(ipptp->ip_port.ip) == 0 && !is_LAN)
            continue;

        if (num_nodes < MAX_SENT_NODES) {
            memcpy(nodes_list[num_nodes].client_id,
                   client->client_id,
                   CLIENT_ID_SIZE );

            nodes_list[num_nodes].ip_port = ipptp->ip_port;
            num_nodes++;
        } else {
            /* see if node_list contains a client_id that's "further away"
             * compared to the one we're looking at at the moment, if there
             * is, replace it
             */
            for (j = 0; j < MAX_SENT_NODES; ++j) {
                closest = id_closest(   client_id,
                                        nodes_list[j].client_id,
                                        client->client_id );

                /* second client_id is closer than current: change to it */
                if (closest == 2) {
                    memcpy( nodes_list[j].client_id,
                            client->client_id,
                            CLIENT_ID_SIZE);

                    nodes_list[j].ip_port = ipptp->ip_port;
                    break;
                }
            }
        }
    }

    *num_nodes_ptr = num_nodes;
}

/* Find MAX_SENT_NODES nodes closest to the client_id for the send nodes request:
 * put them in the nodes_list and return how many were found.
 *
 * TODO: For the love of based <your favorite deity, in doubt use "love"> make
 * this function cleaner and much more efficient.
 */
static int get_close_nodes(DHT *dht, uint8_t *client_id, Node_format *nodes_list, sa_family_t sa_family, uint8_t is_LAN)
{
    int num_nodes = 0, i;
    get_close_nodes_inner(dht, client_id, nodes_list, sa_family,
                          dht->close_clientlist, LCLIENT_LIST, &num_nodes, is_LAN);

    for (i = 0; i < dht->num_friends; ++i)
        get_close_nodes_inner(dht, client_id, nodes_list, sa_family,
                              dht->friends_list[i].client_list, MAX_FRIEND_CLIENTS,
                              &num_nodes, is_LAN);

    return num_nodes;
}

/* Replace first bad (or empty) node with this one.
 *
 *  return 0 if successful.
 *  return 1 if not (list contains no bad nodes).
 */
static int replace_bad(    Client_data    *list,
                           uint32_t        length,
                           uint8_t        *client_id,
                           IP_Port         ip_port )
{
    if ((ip_port.ip.family != AF_INET) && (ip_port.ip.family != AF_INET6))
        return 1;

    uint32_t i;

    for (i = 0; i < length; ++i) {
        /* If node is bad */
        Client_data *client = &list[i];
        IPPTsPng *ipptp = NULL;

        if (ip_port.ip.family == AF_INET)
            ipptp = &client->assoc4;
        else
            ipptp = &client->assoc6;

        if (is_timeout(ipptp->timestamp, BAD_NODE_TIMEOUT)) {
            memcpy(client->client_id, client_id, CLIENT_ID_SIZE);
            ipptp->ip_port = ip_port;
            ipptp->timestamp = unix_time();

            ip_reset(&ipptp->ret_ip_port.ip);
            ipptp->ret_ip_port.port = 0;
            ipptp->ret_timestamp = 0;

            return 0;
        }
    }

    return 1;
}

/* Sort the list. It will be sorted from furthest to closest.
 *  Turns list into data that quick sort can use and reverts it back.
 */
static void sort_list(Client_data *list, uint32_t length, uint8_t *comp_client_id)
{
    Client_data cd;
    ClientPair pairs[length];
    uint32_t i;

    memcpy(cd.client_id, comp_client_id, CLIENT_ID_SIZE);

    for (i = 0; i < length; ++i) {
        pairs[i].c1 = cd;
        pairs[i].c2 = list[i];
    }

    ClientPair_quick_sort(pairs, length, client_id_cmp);

    for (i = 0; i < length; ++i)
        list[i] = pairs[i].c2;
}

/* Replace the first good node that is further to the comp_client_id than that of the client_id in the list */
static int replace_good(   Client_data    *list,
                           uint32_t        length,
                           uint8_t        *client_id,
                           IP_Port         ip_port,
                           uint8_t        *comp_client_id )
{
    if ((ip_port.ip.family != AF_INET) && (ip_port.ip.family != AF_INET6))
        return 1;

    sort_list(list, length, comp_client_id);

    int8_t replace = -1;

    /* Because the list is sorted, we can simply check the client_id at the
     * border, either it is closer, then every other one is as well, or it is
     * further, then it gets pushed out in favor of the new address, which
     * will with the next sort() move to its "rightful" position
     *
     * CAVEAT: weirdly enough, the list is sorted DESCENDING in distance
     * so the furthest element is the first, NOT the last (at least that's
     * what the comment above sort_list() claims)
     */
    if (id_closest(comp_client_id, list[0].client_id, client_id) == 2)
        replace = 0;

    if (replace != -1) {
#ifdef DEBUG
        assert(replace >= 0 && replace < length);
#endif
        Client_data *client = &list[replace];
        IPPTsPng *ipptp = NULL;

        if (ip_port.ip.family == AF_INET)
            ipptp = &client->assoc4;
        else
            ipptp = &client->assoc6;

        memcpy(client->client_id, client_id, CLIENT_ID_SIZE);
        ipptp->ip_port = ip_port;
        ipptp->timestamp = unix_time();

        ip_reset(&ipptp->ret_ip_port.ip);
        ipptp->ret_ip_port.port = 0;
        ipptp->ret_timestamp = 0;
        return 0;
    }

    return 1;
}

/* Attempt to add client with ip_port and client_id to the friends client list
 * and close_clientlist.
 */
void addto_lists(DHT *dht, IP_Port ip_port, uint8_t *client_id)
{
    uint32_t i;

    /* convert IPv4-in-IPv6 to IPv4 */
    if ((ip_port.ip.family == AF_INET6) && IN6_IS_ADDR_V4MAPPED(&ip_port.ip.ip6.in6_addr)) {
        ip_port.ip.family = AF_INET;
        ip_port.ip.ip4.uint32 = ip_port.ip.ip6.uint32[3];
    }

    /* NOTE: Current behavior if there are two clients with the same id is
     * to replace the first ip by the second.
     */
    if (!client_or_ip_port_in_list(dht->close_clientlist, LCLIENT_LIST, client_id, ip_port)) {
        if (replace_bad(dht->close_clientlist, LCLIENT_LIST, client_id, ip_port)) {
            /* If we can't replace bad nodes we try replacing good ones. */
            replace_good(dht->close_clientlist, LCLIENT_LIST, client_id, ip_port,
                         dht->c->self_public_key);
        }
    }

    for (i = 0; i < dht->num_friends; ++i) {
        if (!client_or_ip_port_in_list(dht->friends_list[i].client_list,
                                       MAX_FRIEND_CLIENTS, client_id, ip_port)) {

            if (replace_bad(dht->friends_list[i].client_list, MAX_FRIEND_CLIENTS,
                            client_id, ip_port)) {
                /* If we can't replace bad nodes we try replacing good ones. */
                replace_good(dht->friends_list[i].client_list, MAX_FRIEND_CLIENTS,
                             client_id, ip_port, dht->friends_list[i].client_id);
            }
        }
    }
}

/* If client_id is a friend or us, update ret_ip_port
 * nodeclient_id is the id of the node that sent us this info.
 */
static void returnedip_ports(DHT *dht, IP_Port ip_port, uint8_t *client_id, uint8_t *nodeclient_id)
{
    uint32_t i, j;
    uint64_t temp_time = unix_time();

    /* convert IPv4-in-IPv6 to IPv4 */
    if ((ip_port.ip.family == AF_INET6) && IN6_IS_ADDR_V4MAPPED(&ip_port.ip.ip6.in6_addr)) {
        ip_port.ip.family = AF_INET;
        ip_port.ip.ip4.uint32 = ip_port.ip.ip6.uint32[3];
    }

    if (id_equal(client_id, dht->c->self_public_key)) {
        for (i = 0; i < LCLIENT_LIST; ++i) {
            if (id_equal(nodeclient_id, dht->close_clientlist[i].client_id)) {
                if (ip_port.ip.family == AF_INET) {
                    dht->close_clientlist[i].assoc4.ret_ip_port = ip_port;
                    dht->close_clientlist[i].assoc4.ret_timestamp = temp_time;
                } else if (ip_port.ip.family == AF_INET6) {
                    dht->close_clientlist[i].assoc6.ret_ip_port = ip_port;
                    dht->close_clientlist[i].assoc6.ret_timestamp = temp_time;
                }

                return;
            }
        }

    } else {
        for (i = 0; i < dht->num_friends; ++i) {
            if (id_equal(client_id, dht->friends_list[i].client_id)) {
                for (j = 0; j < MAX_FRIEND_CLIENTS; ++j) {
                    if (id_equal(nodeclient_id, dht->friends_list[i].client_list[j].client_id)) {
                        if (ip_port.ip.family == AF_INET) {
                            dht->friends_list[i].client_list[j].assoc4.ret_ip_port = ip_port;
                            dht->friends_list[i].client_list[j].assoc4.ret_timestamp = temp_time;
                        } else if (ip_port.ip.family == AF_INET6) {
                            dht->friends_list[i].client_list[j].assoc6.ret_ip_port = ip_port;
                            dht->friends_list[i].client_list[j].assoc6.ret_timestamp = temp_time;
                        }

                        return;
                    }
                }
            }
        }

    }
}

<<<<<<< HEAD
#define NODES_ENCRYPTED_MESSAGE_LENGTH (crypto_secretbox_NONCEBYTES + sizeof(uint64_t) + sizeof(Node_format) + sizeof(Node_format) + crypto_secretbox_MACBYTES)

/* Send a getnodes request.
   sendback_node is the node that it will send back the response to (set to NULL to disable this) */
static int getnodes(DHT *dht, IP_Port ip_port, uint8_t *public_key, uint8_t *client_id, Node_format *sendback_node)
=======
static int is_gettingnodes(DHT *dht, IP_Port ip_port, uint64_t ping_id)
{
    uint32_t i;
    uint8_t pinging;

    for (i = 0; i < LSEND_NODES_ARRAY; ++i ) {
        if (!is_timeout(dht->send_nodes[i].timestamp, PING_TIMEOUT)) {
            pinging = 0;

            if (ping_id != 0 && dht->send_nodes[i].id == ping_id)
                ++pinging;

            if (ip_isset(&ip_port.ip) && ipport_equal(&dht->send_nodes[i].ip_port, &ip_port))
                ++pinging;

            if (pinging == (ping_id != 0) + ip_isset(&ip_port.ip))
                return 1;
        }
    }

    return 0;
}

/* Same but for get node requests. */
static uint64_t add_gettingnodes(DHT *dht, IP_Port ip_port)
{
    uint32_t i, j;
    uint64_t ping_id = ((uint64_t)random_int() << 32) + random_int();

    for (i = 0; i < PING_TIMEOUT; ++i ) {
        for (j = 0; j < LSEND_NODES_ARRAY; ++j ) {
            if (is_timeout(dht->send_nodes[j].timestamp, PING_TIMEOUT - i)) {
                dht->send_nodes[j].timestamp = unix_time();
                dht->send_nodes[j].ip_port = ip_port;
                dht->send_nodes[j].id = ping_id;
                return ping_id;
            }
        }
    }

    return 0;
}

/* Send a getnodes request. */
static int getnodes(DHT *dht, IP_Port ip_port, uint8_t *public_key, uint8_t *client_id)
>>>>>>> 2bdce934
{
    /* Check if packet is going to be sent to ourself. */
    if (id_equal(public_key, dht->c->self_public_key))
        return -1;

    uint8_t plain_message[NODES_ENCRYPTED_MESSAGE_LENGTH] = {0};
    uint8_t encrypted_message[NODES_ENCRYPTED_MESSAGE_LENGTH];
    uint8_t nonce[crypto_box_NONCEBYTES];

    new_nonce(nonce);
    memcpy(encrypted_message, nonce, crypto_box_NONCEBYTES);

    uint64_t temp_time = unix_time();
    memcpy(plain_message, &temp_time, sizeof(temp_time));
    Node_format reciever;
    memcpy(reciever.client_id, public_key, CLIENT_ID_SIZE);
    reciever.ip_port = ip_port;
    memcpy(plain_message + sizeof(temp_time), &reciever, sizeof(reciever));

    if (sendback_node != NULL)
        memcpy(plain_message + sizeof(temp_time) + sizeof(reciever), sendback_node, sizeof(Node_format));

    int len_m = encrypt_data_symmetric(dht->secret_symmetric_key,
                                       nonce,
                                       plain_message,
                                       sizeof(temp_time) + sizeof(reciever) + sizeof(Node_format),
                                       encrypted_message + crypto_secretbox_NONCEBYTES);

    if (len_m != NODES_ENCRYPTED_MESSAGE_LENGTH - crypto_secretbox_NONCEBYTES)
        return -1;

    uint8_t data[1 + CLIENT_ID_SIZE + crypto_box_NONCEBYTES + CLIENT_ID_SIZE + NODES_ENCRYPTED_MESSAGE_LENGTH + crypto_box_MACBYTES];
    uint8_t plain[CLIENT_ID_SIZE + NODES_ENCRYPTED_MESSAGE_LENGTH];
    uint8_t encrypt[CLIENT_ID_SIZE + NODES_ENCRYPTED_MESSAGE_LENGTH + crypto_box_MACBYTES];


    memcpy(plain, client_id, CLIENT_ID_SIZE);
    memcpy(plain + CLIENT_ID_SIZE, encrypted_message, NODES_ENCRYPTED_MESSAGE_LENGTH);

    int len = encrypt_data( public_key,
                            dht->c->self_secret_key,
                            nonce,
                            plain,
                            CLIENT_ID_SIZE + NODES_ENCRYPTED_MESSAGE_LENGTH,
                            encrypt );

    if (len != CLIENT_ID_SIZE + NODES_ENCRYPTED_MESSAGE_LENGTH + crypto_box_MACBYTES)
        return -1;

    data[0] = NET_PACKET_GET_NODES;
    memcpy(data + 1, dht->c->self_public_key, CLIENT_ID_SIZE);
    memcpy(data + 1 + CLIENT_ID_SIZE, nonce, crypto_box_NONCEBYTES);
    memcpy(data + 1 + CLIENT_ID_SIZE + crypto_box_NONCEBYTES, encrypt, len);

    return sendpacket(dht->c->lossless_udp->net, ip_port, data, sizeof(data));
}


/* Send a send nodes response. */
/* because of BINARY compatibility, the Node_format MUST BE Node4_format,
 * IPv6 nodes are sent in a different message
 * encrypted_data must be of size NODES_ENCRYPTED_MESSAGE_LENGTH */
static int sendnodes(DHT *dht, IP_Port ip_port, uint8_t *public_key, uint8_t *client_id, uint8_t *encrypted_data)
{
    /* Check if packet is going to be sent to ourself. */
    if (id_equal(public_key, dht->c->self_public_key))
        return -1;

    size_t Node4_format_size = sizeof(Node4_format);
    uint8_t data[1 + CLIENT_ID_SIZE + crypto_box_NONCEBYTES
                 + Node4_format_size * MAX_SENT_NODES + NODES_ENCRYPTED_MESSAGE_LENGTH + crypto_box_MACBYTES];

    Node_format nodes_list[MAX_SENT_NODES];
    int num_nodes = get_close_nodes(dht, client_id, nodes_list, AF_INET, LAN_ip(ip_port.ip) == 0);

    if (num_nodes == 0)
        return 0;

    uint8_t plain[Node4_format_size * MAX_SENT_NODES + NODES_ENCRYPTED_MESSAGE_LENGTH];
    uint8_t encrypt[Node4_format_size * MAX_SENT_NODES + NODES_ENCRYPTED_MESSAGE_LENGTH + crypto_box_MACBYTES];
    uint8_t nonce[crypto_box_NONCEBYTES];
    new_nonce(nonce);

    Node4_format *nodes4_list = (Node4_format *)(plain);
    int i, num_nodes_ok = 0;

    for (i = 0; i < num_nodes; i++) {
        memcpy(nodes4_list[num_nodes_ok].client_id, nodes_list[i].client_id, CLIENT_ID_SIZE);
        nodes4_list[num_nodes_ok].ip_port.port = nodes_list[i].ip_port.port;

        IP *node_ip = &nodes_list[i].ip_port.ip;

        if ((node_ip->family == AF_INET6) && IN6_IS_ADDR_V4MAPPED(&node_ip->ip6.in6_addr))
            /* embedded IPv4-in-IPv6 address: return it in regular sendnodes packet */
            nodes4_list[num_nodes_ok].ip_port.ip.uint32 = node_ip->ip6.uint32[3];
        else if (node_ip->family == AF_INET)
            nodes4_list[num_nodes_ok].ip_port.ip.uint32 = node_ip->ip4.uint32;
        else /* shouldn't happen */
            continue;

        num_nodes_ok++;
    }

    if (num_nodes_ok < num_nodes) {
        /* shouldn't happen */
        num_nodes = num_nodes_ok;
    }

    memcpy(plain + num_nodes * Node4_format_size, encrypted_data, NODES_ENCRYPTED_MESSAGE_LENGTH);
    int len = encrypt_data( public_key,
                            dht->c->self_secret_key,
                            nonce,
                            plain,
                            num_nodes * Node4_format_size + NODES_ENCRYPTED_MESSAGE_LENGTH,
                            encrypt );

    if ((unsigned int)len != num_nodes * Node4_format_size + NODES_ENCRYPTED_MESSAGE_LENGTH +
            crypto_box_MACBYTES)
        return -1;

    data[0] = NET_PACKET_SEND_NODES;
    memcpy(data + 1, dht->c->self_public_key, CLIENT_ID_SIZE);
    memcpy(data + 1 + CLIENT_ID_SIZE, nonce, crypto_box_NONCEBYTES);
    memcpy(data + 1 + CLIENT_ID_SIZE + crypto_box_NONCEBYTES, encrypt, len);

    return sendpacket(dht->c->lossless_udp->net, ip_port, data, 1 + CLIENT_ID_SIZE + crypto_box_NONCEBYTES + len);
}

/* Send a send nodes response: message for IPv6 nodes */
static int sendnodes_ipv6(DHT *dht, IP_Port ip_port, uint8_t *public_key, uint8_t *client_id, uint8_t *encrypted_data)
{
    /* Check if packet is going to be sent to ourself. */
    if (id_equal(public_key, dht->c->self_public_key))
        return -1;

    size_t Node_format_size = sizeof(Node_format);
    uint8_t data[1 + CLIENT_ID_SIZE + crypto_box_NONCEBYTES
                 + Node_format_size * MAX_SENT_NODES + NODES_ENCRYPTED_MESSAGE_LENGTH + crypto_box_MACBYTES];

    Node_format nodes_list[MAX_SENT_NODES];
    int num_nodes = get_close_nodes(dht, client_id, nodes_list, AF_INET6, LAN_ip(ip_port.ip) == 0);

    if (num_nodes == 0)
        return 0;

    uint8_t plain[Node_format_size * MAX_SENT_NODES + NODES_ENCRYPTED_MESSAGE_LENGTH];
    uint8_t encrypt[Node_format_size * MAX_SENT_NODES + NODES_ENCRYPTED_MESSAGE_LENGTH + crypto_box_MACBYTES];
    uint8_t nonce[crypto_box_NONCEBYTES];
    new_nonce(nonce);

    memcpy(plain, nodes_list, num_nodes * Node_format_size);
    memcpy(plain + num_nodes * Node_format_size, encrypted_data, NODES_ENCRYPTED_MESSAGE_LENGTH);
    int len = encrypt_data( public_key,
                            dht->c->self_secret_key,
                            nonce,
                            plain,
                            num_nodes * Node_format_size + NODES_ENCRYPTED_MESSAGE_LENGTH,
                            encrypt );

    if ((unsigned int)len != num_nodes * Node_format_size + NODES_ENCRYPTED_MESSAGE_LENGTH + crypto_box_MACBYTES)
        return -1;

    data[0] = NET_PACKET_SEND_NODES_IPV6;
    memcpy(data + 1, dht->c->self_public_key, CLIENT_ID_SIZE);
    memcpy(data + 1 + CLIENT_ID_SIZE, nonce, crypto_box_NONCEBYTES);
    memcpy(data + 1 + CLIENT_ID_SIZE + crypto_box_NONCEBYTES, encrypt, len);

    return sendpacket(dht->c->lossless_udp->net, ip_port, data, 1 + CLIENT_ID_SIZE + crypto_box_NONCEBYTES + len);
}

static int handle_getnodes(void *object, IP_Port source, uint8_t *packet, uint32_t length)
{
    DHT *dht = object;

    if (length != ( 1 + CLIENT_ID_SIZE + crypto_box_NONCEBYTES + CLIENT_ID_SIZE + NODES_ENCRYPTED_MESSAGE_LENGTH +
                    crypto_box_MACBYTES ))
        return 1;

    /* Check if packet is from ourself. */
    if (id_equal(packet + 1, dht->c->self_public_key))
        return 1;

    uint8_t plain[CLIENT_ID_SIZE + NODES_ENCRYPTED_MESSAGE_LENGTH];

    int len = decrypt_data( packet + 1,
                            dht->c->self_secret_key,
                            packet + 1 + CLIENT_ID_SIZE,
                            packet + 1 + CLIENT_ID_SIZE + crypto_box_NONCEBYTES,
                            CLIENT_ID_SIZE + NODES_ENCRYPTED_MESSAGE_LENGTH + crypto_box_MACBYTES,
                            plain );

    if (len != CLIENT_ID_SIZE + NODES_ENCRYPTED_MESSAGE_LENGTH)
        return 1;

    sendnodes(dht, source, packet + 1, plain, plain + CLIENT_ID_SIZE);
    sendnodes_ipv6(dht, source, packet + 1, plain,
                   plain + CLIENT_ID_SIZE); /* TODO: prevent possible amplification attacks */

    add_toping(dht->ping, packet + 1, source);
    //send_ping_request(dht, source, packet + 1); /* TODO: make this smarter? */

    return 0;
}
/* return 0 if no
   return 1 if yes
   encrypted_data must be of size NODES_ENCRYPTED_MESSAGE_LENGTH*/
static uint8_t sent_getnode_to_node(DHT *dht, uint8_t *client_id, IP_Port node_ip_port, uint8_t *encrypted_data,
                                    Node_format *sendback_node)
{
    uint8_t plain_message[NODES_ENCRYPTED_MESSAGE_LENGTH];

    if (decrypt_data_symmetric(dht->secret_symmetric_key, encrypted_data, encrypted_data + crypto_secretbox_NONCEBYTES,
                               NODES_ENCRYPTED_MESSAGE_LENGTH - crypto_secretbox_NONCEBYTES,
                               plain_message) != sizeof(uint64_t) + sizeof(Node_format) * 2)
        return 0;

    uint64_t comp_time;
    memcpy(&comp_time, plain_message, sizeof(uint64_t));
    uint64_t temp_time = unix_time();

    if (comp_time + PING_TIMEOUT < temp_time || temp_time < comp_time)
        return 0;

    Node_format test;
    memcpy(&test, plain_message + sizeof(uint64_t), sizeof(Node_format));

    if (!ipport_equal(&test.ip_port, &node_ip_port) || memcmp(test.client_id, client_id, CLIENT_ID_SIZE) != 0)
        return 0;

    memcpy(sendback_node, plain_message + sizeof(uint64_t) + sizeof(Node_format), sizeof(Node_format));
    return 1;
}

/* Function is needed in following functions. */
static int send_hardening_getnode_res(DHT *dht, Node_format *sendto, Node_format *list, uint16_t num_nodes);

static int handle_sendnodes(void *object, IP_Port source, uint8_t *packet, uint32_t length)
{
    DHT *dht = object;
    uint32_t cid_size = 1 + CLIENT_ID_SIZE;
    cid_size += crypto_box_NONCEBYTES + NODES_ENCRYPTED_MESSAGE_LENGTH + crypto_box_MACBYTES;

    size_t Node4_format_size = sizeof(Node4_format);

    if (length > (cid_size + Node4_format_size * MAX_SENT_NODES) ||
            ((length - cid_size) % Node4_format_size) != 0 ||
            (length < cid_size + Node4_format_size))
        return 1;

    uint32_t num_nodes = (length - cid_size) / Node4_format_size;
    uint8_t plain[Node4_format_size * MAX_SENT_NODES + NODES_ENCRYPTED_MESSAGE_LENGTH];

    int len = decrypt_data(
                  packet + 1,
                  dht->c->self_secret_key,
                  packet + 1 + CLIENT_ID_SIZE,
                  packet + 1 + CLIENT_ID_SIZE + crypto_box_NONCEBYTES,
                  num_nodes * Node4_format_size + NODES_ENCRYPTED_MESSAGE_LENGTH + crypto_box_MACBYTES, plain );

    if ((unsigned int)len != num_nodes * Node4_format_size + NODES_ENCRYPTED_MESSAGE_LENGTH)
        return 1;

    Node_format sendback_node;

    if (!sent_getnode_to_node(dht, packet + 1, source, plain + num_nodes * Node4_format_size, &sendback_node))
        return 1;

    Node4_format *nodes4_list = (Node4_format *)(plain);
    Node_format nodes_list[MAX_SENT_NODES];
    uint32_t i, num_nodes_ok = 0;

    /* blow up from Node4 (IPv4) wire format to Node (IPv4/IPv6) structure */
    for (i = 0; i < num_nodes; i++)
        if ((nodes4_list[i].ip_port.ip.uint32 != 0) && (nodes4_list[i].ip_port.ip.uint32 != (uint32_t)~0)) {
            memcpy(nodes_list[num_nodes_ok].client_id, nodes4_list[i].client_id, CLIENT_ID_SIZE);
            nodes_list[num_nodes_ok].ip_port.ip.family = AF_INET;
            nodes_list[num_nodes_ok].ip_port.ip.ip4.uint32 = nodes4_list[i].ip_port.ip.uint32;
            nodes_list[num_nodes_ok].ip_port.port = nodes4_list[i].ip_port.port;

            num_nodes_ok++;
        }

    if (num_nodes_ok < num_nodes) {
        /* shouldn't happen */
        num_nodes = num_nodes_ok;
    }

    send_hardening_getnode_res(dht, &sendback_node, nodes_list, num_nodes);
    addto_lists(dht, source, packet + 1);

    for (i = 0; i < num_nodes; ++i)  {
        send_ping_request(dht->ping, nodes_list[i].ip_port, nodes_list[i].client_id);
        returnedip_ports(dht, nodes_list[i].ip_port, nodes_list[i].client_id, packet + 1);
    }

    return 0;
}

static int handle_sendnodes_ipv6(void *object, IP_Port source, uint8_t *packet, uint32_t length)
{
    DHT *dht = object;
    uint32_t cid_size = 1 + CLIENT_ID_SIZE;
    cid_size += crypto_box_NONCEBYTES + NODES_ENCRYPTED_MESSAGE_LENGTH + crypto_box_MACBYTES;

    size_t Node_format_size = sizeof(Node_format);

    if (length > (cid_size + Node_format_size * MAX_SENT_NODES) ||
            ((length - cid_size) % Node_format_size) != 0 ||
            (length < cid_size + Node_format_size))
        return 1;

    uint32_t num_nodes = (length - cid_size) / Node_format_size;
    uint8_t plain[Node_format_size * MAX_SENT_NODES + NODES_ENCRYPTED_MESSAGE_LENGTH];

    int len = decrypt_data(
                  packet + 1,
                  dht->c->self_secret_key,
                  packet + 1 + CLIENT_ID_SIZE,
                  packet + 1 + CLIENT_ID_SIZE + crypto_box_NONCEBYTES,
                  num_nodes * Node_format_size + NODES_ENCRYPTED_MESSAGE_LENGTH + crypto_box_MACBYTES, plain );

    if ((unsigned int)len != num_nodes * Node_format_size + NODES_ENCRYPTED_MESSAGE_LENGTH)
        return 1;

    Node_format sendback_node;

    if (!sent_getnode_to_node(dht, packet + 1, source, plain + num_nodes * Node_format_size, &sendback_node))
        return 1;

    uint32_t i;
    Node_format nodes_list[MAX_SENT_NODES];
    memcpy(nodes_list, plain, num_nodes * sizeof(Node_format));

    send_hardening_getnode_res(dht, &sendback_node, nodes_list, num_nodes);
    addto_lists(dht, source, packet + 1);

    for (i = 0; i < num_nodes; ++i)  {
        send_ping_request(dht->ping, nodes_list[i].ip_port, nodes_list[i].client_id);
        returnedip_ports(dht, nodes_list[i].ip_port, nodes_list[i].client_id, packet + 1);
    }

    return 0;
}

/*----------------------------------------------------------------------------------*/
/*------------------------END of packet handling functions--------------------------*/

/*
 * Send get nodes requests with client_id to max_num peers in list of length length
 */
static void get_bunchnodes(DHT *dht, Client_data *list, uint16_t length, uint16_t max_num, uint8_t *client_id)
{
    uint32_t i, num = 0;

    for (i = 0; i < length; ++i) {
        IPPTsPng *assoc;
        uint32_t a;

        for (a = 0, assoc = &list[i].assoc6; a < 2; a++, assoc = &list[i].assoc4)
            if (ipport_isset(&(assoc->ip_port)) &&
<<<<<<< HEAD
                    !is_timeout(temp_time, assoc->ret_timestamp, BAD_NODE_TIMEOUT)) {
                getnodes(dht, assoc->ip_port, list[i].client_id, client_id, NULL);
=======
                    !is_timeout(assoc->ret_timestamp, BAD_NODE_TIMEOUT)) {
                getnodes(dht, assoc->ip_port, list[i].client_id, client_id);
>>>>>>> 2bdce934
                ++num;

                if (num >= max_num)
                    return;
            }
    }
}

int DHT_addfriend(DHT *dht, uint8_t *client_id)
{
    if (friend_number(dht, client_id) != -1) /* Is friend already in DHT? */
        return 1;

    DHT_Friend *temp;
    temp = realloc(dht->friends_list, sizeof(DHT_Friend) * (dht->num_friends + 1));

    if (temp == NULL)
        return 1;

    dht->friends_list = temp;
    memset(&dht->friends_list[dht->num_friends], 0, sizeof(DHT_Friend));
    memcpy(dht->friends_list[dht->num_friends].client_id, client_id, CLIENT_ID_SIZE);

    dht->friends_list[dht->num_friends].nat.NATping_id = ((uint64_t)random_int() << 32) + random_int();
    ++dht->num_friends;
    get_bunchnodes(dht, dht->close_clientlist, LCLIENT_LIST, MAX_FRIEND_CLIENTS, client_id);/*TODO: make this better?*/
    return 0;
}

int DHT_delfriend(DHT *dht, uint8_t *client_id)
{
    uint32_t i;
    DHT_Friend *temp;

    for (i = 0; i < dht->num_friends; ++i) {
        /* Equal */
        if (id_equal(dht->friends_list[i].client_id, client_id)) {
            --dht->num_friends;

            if (dht->num_friends != i) {
                memcpy( dht->friends_list[i].client_id,
                        dht->friends_list[dht->num_friends].client_id,
                        CLIENT_ID_SIZE );
            }

            if (dht->num_friends == 0) {
                free(dht->friends_list);
                dht->friends_list = NULL;
                return 0;
            }

            temp = realloc(dht->friends_list, sizeof(DHT_Friend) * (dht->num_friends));

            if (temp == NULL)
                return 1;

            dht->friends_list = temp;
            return 0;
        }
    }

    return 1;
}

/* TODO: Optimize this. */
int DHT_getfriendip(DHT *dht, uint8_t *client_id, IP_Port *ip_port)
{
    uint32_t i, j;

    ip_reset(&ip_port->ip);
    ip_port->port = 0;

    for (i = 0; i < dht->num_friends; ++i) {
        /* Equal */
        if (id_equal(dht->friends_list[i].client_id, client_id)) {
            for (j = 0; j < MAX_FRIEND_CLIENTS; ++j) {
                Client_data *client = &dht->friends_list[i].client_list[j];

                if (id_equal(client->client_id, client_id)) {
                    IPPTsPng *assoc = NULL;
                    uint32_t a;

                    for (a = 0, assoc = &client->assoc6; a < 2; a++, assoc = &client->assoc4)
                        if (!is_timeout(assoc->timestamp, BAD_NODE_TIMEOUT)) {
                            *ip_port = assoc->ip_port;
                            return 1;
                        }
                }
            }

            return 0;
        }
    }

    return -1;
}

static void do_ping_and_sendnode_requests(DHT *dht, uint64_t *lastgetnode, uint8_t *client_id,
        Client_data *list, uint32_t list_count)
{
    uint32_t i;
    uint64_t temp_time = unix_time();

    uint32_t num_nodes = 0;
    Client_data *client_list[list_count * 2];
    IPPTsPng    *assoc_list[list_count * 2];

    for (i = 0; i < list_count; i++) {
        /* If node is not dead. */
        Client_data *client = &list[i];
        IPPTsPng *assoc;
        uint32_t a;

        for (a = 0, assoc = &client->assoc6; a < 2; a++, assoc = &client->assoc4)
            if (!is_timeout(assoc->timestamp, KILL_NODE_TIMEOUT)) {
                if (is_timeout(assoc->last_pinged, PING_INTERVAL)) {
                    send_ping_request(dht->ping, assoc->ip_port, client->client_id );
                    assoc->last_pinged = temp_time;
                }

                /* If node is good. */
                if (!is_timeout(assoc->timestamp, BAD_NODE_TIMEOUT)) {
                    client_list[num_nodes] = client;
                    assoc_list[num_nodes] = assoc;
                    ++num_nodes;
                }
            }
    }

    if ((num_nodes != 0) && is_timeout(*lastgetnode, GET_NODE_INTERVAL)) {
        uint32_t rand_node = rand() % num_nodes;
        getnodes(dht, assoc_list[rand_node]->ip_port, client_list[rand_node]->client_id,
                 client_id, NULL);
        *lastgetnode = temp_time;
    }
}

/* Ping each client in the "friends" list every PING_INTERVAL seconds. Send a get nodes request
 * every GET_NODE_INTERVAL seconds to a random good node for each "friend" in our "friends" list.
 */
static void do_DHT_friends(DHT *dht)
{
    uint32_t i;

    for (i = 0; i < dht->num_friends; ++i)
        do_ping_and_sendnode_requests(dht, &dht->friends_list[i].lastgetnode, dht->friends_list[i].client_id,
                                      dht->friends_list[i].client_list, MAX_FRIEND_CLIENTS);
}

/* Ping each client in the close nodes list every PING_INTERVAL seconds.
 * Send a get nodes request every GET_NODE_INTERVAL seconds to a random good node in the list.
 */
static void do_Close(DHT *dht)
{
    do_ping_and_sendnode_requests(dht, &dht->close_lastgetnodes, dht->c->self_public_key,
                                  dht->close_clientlist, LCLIENT_LIST);
}

void DHT_bootstrap(DHT *dht, IP_Port ip_port, uint8_t *public_key)
{
    getnodes(dht, ip_port, public_key, dht->c->self_public_key, NULL);
}
int DHT_bootstrap_from_address(DHT *dht, const char *address, uint8_t ipv6enabled,
                               uint16_t port, uint8_t *public_key)
{
    IP_Port ip_port_v64;
    IP *ip_extra = NULL;
    IP_Port ip_port_v4;
    ip_init(&ip_port_v64.ip, ipv6enabled);

    if (ipv6enabled) {
        /* setup for getting BOTH: an IPv6 AND an IPv4 address */
        ip_port_v64.ip.family = AF_UNSPEC;
        ip_reset(&ip_port_v4.ip);
        ip_extra = &ip_port_v4.ip;
    }

    if (addr_resolve_or_parse_ip(address, &ip_port_v64.ip, ip_extra)) {
        ip_port_v64.port = port;
        DHT_bootstrap(dht, ip_port_v64, public_key);

        if ((ip_extra != NULL) && ip_isset(ip_extra)) {
            ip_port_v4.port = port;
            DHT_bootstrap(dht, ip_port_v4, public_key);
        }

        return 1;
    } else
        return 0;
}

/* Send the given packet to node with client_id
 *
 *  return -1 if failure.
 */
int route_packet(DHT *dht, uint8_t *client_id, uint8_t *packet, uint32_t length)
{
    uint32_t i;

    for (i = 0; i < LCLIENT_LIST; ++i) {
        if (id_equal(client_id, dht->close_clientlist[i].client_id)) {
            Client_data *client = &dht->close_clientlist[i];

            if (ip_isset(&client->assoc6.ip_port.ip))
                return sendpacket(dht->c->lossless_udp->net, client->assoc6.ip_port, packet, length);
            else if (ip_isset(&client->assoc4.ip_port.ip))
                return sendpacket(dht->c->lossless_udp->net, client->assoc4.ip_port, packet, length);
            else
                break;
        }
    }

    return -1;
}

/* Puts all the different ips returned by the nodes for a friend_num into array ip_portlist.
 * ip_portlist must be at least MAX_FRIEND_CLIENTS big.
 *
 *  return the number of ips returned.
 *  return 0 if we are connected to friend or if no ips were found.
 *  return -1 if no such friend.
 */
static int friend_iplist(DHT *dht, IP_Port *ip_portlist, uint16_t friend_num)
{
    if (friend_num >= dht->num_friends)
        return -1;

    DHT_Friend *friend = &dht->friends_list[friend_num];
    Client_data *client;
    IP_Port ipv4s[MAX_FRIEND_CLIENTS];
    int num_ipv4s = 0;
    IP_Port ipv6s[MAX_FRIEND_CLIENTS];
    int num_ipv6s = 0;
    uint8_t connected;
    int i;

    for (i = 0; i < MAX_FRIEND_CLIENTS; ++i) {
        client = &(friend->client_list[i]);
        connected = 0;

        /* If ip is not zero and node is good. */
<<<<<<< HEAD
        if (ip_isset(&client->assoc4.ret_ip_port.ip)
                && !is_timeout(temp_time, client->assoc4.ret_timestamp, BAD_NODE_TIMEOUT)) {
=======
        if (ip_isset(&client->assoc4.ret_ip_port.ip) && !is_timeout(client->assoc4.ret_timestamp, BAD_NODE_TIMEOUT)) {
>>>>>>> 2bdce934
            ipv4s[num_ipv4s] = client->assoc4.ret_ip_port;
            ++num_ipv4s;

            connected = 1;
        }

<<<<<<< HEAD
        if (ip_isset(&client->assoc6.ret_ip_port.ip)
                && !is_timeout(temp_time, client->assoc6.ret_timestamp, BAD_NODE_TIMEOUT)) {
=======
        if (ip_isset(&client->assoc6.ret_ip_port.ip) && !is_timeout(client->assoc6.ret_timestamp, BAD_NODE_TIMEOUT)) {
>>>>>>> 2bdce934
            ipv6s[num_ipv6s] = client->assoc6.ret_ip_port;
            ++num_ipv6s;

            connected = 1;
        }

        if (connected && id_equal(client->client_id, friend->client_id))
            return 0; /* direct connectivity */
    }

#ifdef FRIEND_IPLIST_PAD
    memcpy(ip_portlist, ipv6s, num_ipv6s * sizeof(IP_Port));

    if (num_ipv6s == MAX_FRIEND_CLIENTS)
        return MAX_FRIEND_CLIENTS;

    int num_ipv4s_used = MAX_FRIEND_CLIENTS - num_ipv6s;

    if (num_ipv4s_used > num_ipv4s)
        num_ipv4s_used = num_ipv4s;

    memcpy(&ip_portlist[num_ipv6s], ipv4s, num_ipv4s_used * sizeof(IP_Port));
    return num_ipv6s + num_ipv4s_used;

#else /* !FRIEND_IPLIST_PAD */

    /* there must be some secret reason why we can't pad the longer list
     * with the shorter one...
     */
    if (num_ipv6s >= num_ipv4s) {
        memcpy(ip_portlist, ipv6s, num_ipv6s * sizeof(IP_Port));
        return num_ipv6s;
    }

    memcpy(ip_portlist, ipv4s, num_ipv4s * sizeof(IP_Port));
    return num_ipv4s;

#endif /* !FRIEND_IPLIST_PAD */
}


/* Send the following packet to everyone who tells us they are connected to friend_id.
 *
 *  return ip for friend.
 *  return number of nodes the packet was sent to. (Only works if more than (MAX_FRIEND_CLIENTS / 2).
 */
int route_tofriend(DHT *dht, uint8_t *friend_id, uint8_t *packet, uint32_t length)
{
    int num = friend_number(dht, friend_id);

    if (num == -1)
        return 0;

    uint32_t i, sent = 0;
    uint8_t friend_sent[MAX_FRIEND_CLIENTS] = {0};

    IP_Port ip_list[MAX_FRIEND_CLIENTS];
    int ip_num = friend_iplist(dht, ip_list, num);

    if (ip_num < (MAX_FRIEND_CLIENTS / 2))
        return 0; /* Reason for that? */

    DHT_Friend *friend = &dht->friends_list[num];
    Client_data *client;

    /* extra legwork, because having the outside allocating the space for us
     * is *usually* good(tm) (bites us in the behind in this case though) */
    uint32_t a;

    for (a = 0; a < 2; a++)
        for (i = 0; i < MAX_FRIEND_CLIENTS; ++i) {
            if (friend_sent[i])/* Send one packet per client.*/
                continue;

            client = &friend->client_list[i];
            IPPTsPng *assoc = NULL;

            if (!a)
                assoc = &client->assoc4;
            else
                assoc = &client->assoc6;

            /* If ip is not zero and node is good. */
            if (ip_isset(&assoc->ret_ip_port.ip) &&
                    !is_timeout(assoc->ret_timestamp, BAD_NODE_TIMEOUT)) {
                int retval = sendpacket(dht->c->lossless_udp->net, assoc->ip_port, packet, length);

                if ((unsigned int)retval == length) {
                    ++sent;
                    friend_sent[i] = 1;
                }
            }
        }

    return sent;
}

/* Send the following packet to one random person who tells us they are connected to friend_id.
 *
 *  return number of nodes the packet was sent to.
 */
static int routeone_tofriend(DHT *dht, uint8_t *friend_id, uint8_t *packet, uint32_t length)
{
    int num = friend_number(dht, friend_id);

    if (num == -1)
        return 0;

    DHT_Friend *friend = &dht->friends_list[num];
    Client_data *client;

    IP_Port ip_list[MAX_FRIEND_CLIENTS * 2];
    int n = 0;
    uint32_t i;

    /* extra legwork, because having the outside allocating the space for us
     * is *usually* good(tm) (bites us in the behind in this case though) */
    uint32_t a;

    for (a = 0; a < 2; a++)
        for (i = 0; i < MAX_FRIEND_CLIENTS; ++i) {
            client = &friend->client_list[i];
            IPPTsPng *assoc = NULL;

            if (!a)
                assoc = &client->assoc4;
            else
                assoc = &client->assoc6;

            /* If ip is not zero and node is good. */
            if (ip_isset(&assoc->ret_ip_port.ip) && !is_timeout(assoc->ret_timestamp, BAD_NODE_TIMEOUT)) {
                ip_list[n] = assoc->ip_port;
                ++n;
            }
        }

    if (n < 1)
        return 0;

    int retval = sendpacket(dht->c->lossless_udp->net, ip_list[rand() % n], packet, length);

    if ((unsigned int)retval == length)
        return 1;

    return 0;
}

/* Puts all the different ips returned by the nodes for a friend_id into array ip_portlist.
 * ip_portlist must be at least MAX_FRIEND_CLIENTS big.
 *
 *  return number of ips returned.
 *  return 0 if we are connected to friend or if no ips were found.
 *  return -1 if no such friend.
 */
int friend_ips(DHT *dht, IP_Port *ip_portlist, uint8_t *friend_id)
{
    uint32_t i;

    for (i = 0; i < dht->num_friends; ++i) {
        /* Equal */
        if (id_equal(dht->friends_list[i].client_id, friend_id))
            return friend_iplist(dht, ip_portlist, i);
    }

    return -1;
}

/*----------------------------------------------------------------------------------*/
/*---------------------BEGINNING OF NAT PUNCHING FUNCTIONS--------------------------*/

static int send_NATping(DHT *dht, uint8_t *public_key, uint64_t ping_id, uint8_t type)
{
    uint8_t data[sizeof(uint64_t) + 1];
    uint8_t packet[MAX_DATA_SIZE];

    int num = 0;

    data[0] = type;
    memcpy(data + 1, &ping_id, sizeof(uint64_t));
    /* 254 is NAT ping request packet id */
    int len = create_request(dht->c->self_public_key, dht->c->self_secret_key, packet, public_key, data,
                             sizeof(uint64_t) + 1, CRYPTO_PACKET_NAT_PING);

    if (len == -1)
        return -1;

    if (type == 0) /* If packet is request use many people to route it. */
        num = route_tofriend(dht, public_key, packet, len);
    else if (type == 1) /* If packet is response use only one person to route it */
        num = routeone_tofriend(dht, public_key, packet, len);

    if (num == 0)
        return -1;

    return num;
}

/* Handle a received ping request for. */
static int handle_NATping(void *object, IP_Port source, uint8_t *source_pubkey, uint8_t *packet, uint32_t length)
{
    if (length != sizeof(uint64_t) + 1)
        return 1;

    DHT *dht = object;
    uint64_t ping_id;
    memcpy(&ping_id, packet + 1, sizeof(uint64_t));

    int friendnumber = friend_number(dht, source_pubkey);

    if (friendnumber == -1)
        return 1;

    DHT_Friend *friend = &dht->friends_list[friendnumber];

    if (packet[0] == NAT_PING_REQUEST) {
        /* 1 is reply */
        send_NATping(dht, source_pubkey, ping_id, NAT_PING_RESPONSE);
        friend->nat.recvNATping_timestamp = unix_time();
        return 0;
    } else if (packet[0] == NAT_PING_RESPONSE) {
        if (friend->nat.NATping_id == ping_id) {
            friend->nat.NATping_id = ((uint64_t)random_int() << 32) + random_int();
            friend->nat.hole_punching = 1;
            return 0;
        }
    }

    return 1;
}

/* Get the most common ip in the ip_portlist.
 * Only return ip if it appears in list min_num or more.
 * len must not be bigger than MAX_FRIEND_CLIENTS.
 *
 *  return ip of 0 if failure.
 */
static IP NAT_commonip(IP_Port *ip_portlist, uint16_t len, uint16_t min_num)
{
    IP zero;
    ip_reset(&zero);

    if (len > MAX_FRIEND_CLIENTS)
        return zero;

    uint32_t i, j;
    uint16_t numbers[MAX_FRIEND_CLIENTS] = {0};

    for (i = 0; i < len; ++i) {
        for (j = 0; j < len; ++j) {
            if (ip_equal(&ip_portlist[i].ip, &ip_portlist[j].ip))
                ++numbers[i];
        }

        if (numbers[i] >= min_num)
            return ip_portlist[i].ip;
    }

    return zero;
}

/* Return all the ports for one ip in a list.
 * portlist must be at least len long,
 * where len is the length of ip_portlist.
 *
 *  return number of ports and puts the list of ports in portlist.
 */
static uint16_t NAT_getports(uint16_t *portlist, IP_Port *ip_portlist, uint16_t len, IP ip)
{
    uint32_t i;
    uint16_t num = 0;

    for (i = 0; i < len; ++i) {
        if (ip_equal(&ip_portlist[i].ip, &ip)) {
            portlist[num] = ntohs(ip_portlist[i].port);
            ++num;
        }
    }

    return num;
}

static void punch_holes(DHT *dht, IP ip, uint16_t *port_list, uint16_t numports, uint16_t friend_num)
{
    if (numports > MAX_FRIEND_CLIENTS || numports == 0)
        return;

    uint32_t i;
    uint32_t top = dht->friends_list[friend_num].nat.punching_index + MAX_PUNCHING_PORTS;
    uint16_t firstport = port_list[0];

    for (i = 0; i < numports; ++i) {
        if (firstport != port_list[0])
            break;
    }

    if (i == numports) { /* If all ports are the same, only try that one port. */
        IP_Port pinging;
        ip_copy(&pinging.ip, &ip);
        pinging.port = htons(firstport);
        send_ping_request(dht->ping, pinging, dht->friends_list[friend_num].client_id);
    } else {
        for (i = dht->friends_list[friend_num].nat.punching_index; i != top; i++) {
            /* TODO: Improve port guessing algorithm. */
            uint16_t port = port_list[(i / 2) % numports] + (i / (2 * numports)) * ((i % 2) ? -1 : 1);
            IP_Port pinging;
            ip_copy(&pinging.ip, &ip);
            pinging.port = htons(port);
            send_ping_request(dht->ping, pinging, dht->friends_list[friend_num].client_id);
        }

        dht->friends_list[friend_num].nat.punching_index = i;
    }
}

static void do_NAT(DHT *dht)
{
    uint32_t i;
    uint64_t temp_time = unix_time();

    for (i = 0; i < dht->num_friends; ++i) {
        IP_Port ip_list[MAX_FRIEND_CLIENTS];
        int num = friend_iplist(dht, ip_list, i);

        /* If already connected or friend is not online don't try to hole punch. */
        if (num < MAX_FRIEND_CLIENTS / 2)
            continue;

        if (dht->friends_list[i].nat.NATping_timestamp + PUNCH_INTERVAL < temp_time) {
            send_NATping(dht, dht->friends_list[i].client_id, dht->friends_list[i].nat.NATping_id, NAT_PING_REQUEST);
            dht->friends_list[i].nat.NATping_timestamp = temp_time;
        }

        if (dht->friends_list[i].nat.hole_punching == 1 &&
                dht->friends_list[i].nat.punching_timestamp + PUNCH_INTERVAL < temp_time &&
                dht->friends_list[i].nat.recvNATping_timestamp + PUNCH_INTERVAL * 2 >= temp_time) {

            IP ip = NAT_commonip(ip_list, num, MAX_FRIEND_CLIENTS / 2);

            if (!ip_isset(&ip))
                continue;

            uint16_t port_list[MAX_FRIEND_CLIENTS];
            uint16_t numports = NAT_getports(port_list, ip_list, num, ip);
            punch_holes(dht, ip, port_list, numports, i);

            dht->friends_list[i].nat.punching_timestamp = temp_time;
            dht->friends_list[i].nat.hole_punching = 0;
        }
    }
}

/*----------------------------------------------------------------------------------*/
/*-----------------------END OF NAT PUNCHING FUNCTIONS------------------------------*/

#define HARDREQ_DATA_SIZE 768 /* Attempt to prevent amplification/other attacks*/

#define CHECK_TYPE_GETNODE_REQ 0
#define CHECK_TYPE_GETNODE_RES 1

static int send_hardening_req(DHT *dht, Node_format *sendto, uint8_t type, uint8_t *contents, uint16_t length)
{
    if (length > HARDREQ_DATA_SIZE - 1)
        return -1;

    uint8_t packet[MAX_DATA_SIZE];
    uint8_t data[HARDREQ_DATA_SIZE] = {0};
    data[0] = type;
    memcpy(data + 1, contents, length);
    int len = create_request(dht->c->self_public_key, dht->c->self_secret_key, packet, sendto->client_id, data,
                             sizeof(data), CRYPTO_PACKET_HARDENING);

    if (len == -1)
        return -1;

    return sendpacket(dht->c->lossless_udp->net, sendto->ip_port, packet, len);
}

/* Send a get node hardening request */
static int send_hardening_getnode_req(DHT *dht, Node_format *dest, Node_format *node_totest, uint8_t *search_id)
{
    uint8_t data[sizeof(Node_format) + CLIENT_ID_SIZE];
    memcpy(data, node_totest, sizeof(Node_format));
    memcpy(data + sizeof(Node_format), search_id, CLIENT_ID_SIZE);
    return send_hardening_req(dht, dest, CHECK_TYPE_GETNODE_REQ, data, sizeof(Node_format) + CLIENT_ID_SIZE);
}

/* Send a get node hardening response */
static int send_hardening_getnode_res(DHT *dht, Node_format *sendto, Node_format *list, uint16_t num_nodes)
{
    if (!ip_isset(&sendto->ip_port.ip))
        return -1;

    uint8_t packet[MAX_DATA_SIZE];
    uint8_t data[1 + num_nodes * sizeof(Node_format)];
    data[0] = CHECK_TYPE_GETNODE_RES;
    memcpy(data + 1, list, num_nodes * sizeof(Node_format));
    int len = create_request(dht->c->self_public_key, dht->c->self_secret_key, packet, sendto->client_id, data,
                             sizeof(data), CRYPTO_PACKET_HARDENING);

    if (len == -1)
        return -1;

    return sendpacket(dht->c->lossless_udp->net, sendto->ip_port, packet, len);
}

/* Handle a received hardening packet */
static int handle_hardening(void *object, IP_Port source, uint8_t *source_pubkey, uint8_t *packet, uint32_t length)
{
    DHT *dht = object;

    if (length < 2) {
        return 1;
    }

    switch (packet[0]) {
        case CHECK_TYPE_GETNODE_REQ: {
            if (length != HARDREQ_DATA_SIZE)
                return 1;

            Node_format node, tocheck_node;
            node.ip_port = source;
            memcpy(node.client_id, source_pubkey, CLIENT_ID_SIZE);
            memcpy(&tocheck_node, packet + 1, sizeof(Node_format));

            if (getnodes(dht, tocheck_node.ip_port, tocheck_node.client_id, packet + 1 + sizeof(Node_format), &node) == -1)
                return 1;

            return 0;
        }

        case CHECK_TYPE_GETNODE_RES: {
            if ((length - 1) % sizeof(Node_format) != 0)
                return 1;

            uint16_t num = (length - 1) / sizeof(Node_format);

            if (num > MAX_SENT_NODES || num == 0)
                return 1;

            Node_format nodes[num];
            memcpy(nodes, packet + 1, sizeof(Node_format)*num);
            /* If Nodes look good and the request checks out */
            //TODO
            return 0;/* success*/
        }
    }

    return 1;
}

/*----------------------------------------------------------------------------------*/

DHT *new_DHT(Net_Crypto *c)
{
    /* init time */
    unix_time_update();

    if (c == NULL)
        return NULL;

    DHT *dht = calloc(1, sizeof(DHT));

    if (dht == NULL)
        return NULL;

    dht->ping = new_ping(dht, c);

    if (dht->ping == NULL) {
        kill_DHT(dht);
        return NULL;
    }

    dht->c = c;
    networking_registerhandler(c->lossless_udp->net, NET_PACKET_GET_NODES, &handle_getnodes, dht);
    networking_registerhandler(c->lossless_udp->net, NET_PACKET_SEND_NODES, &handle_sendnodes, dht);
    networking_registerhandler(c->lossless_udp->net, NET_PACKET_SEND_NODES_IPV6, &handle_sendnodes_ipv6, dht);
    init_cryptopackets(dht);
    cryptopacket_registerhandler(c, CRYPTO_PACKET_NAT_PING, &handle_NATping, dht);
    cryptopacket_registerhandler(c, CRYPTO_PACKET_HARDENING, &handle_hardening, dht);

    new_symmetric_key(dht->secret_symmetric_key);
    return dht;
}

void do_DHT(DHT *dht)
{
    unix_time_update();

    do_Close(dht);
    do_DHT_friends(dht);
    do_NAT(dht);
    do_toping(dht->ping);
}
void kill_DHT(DHT *dht)
{
    kill_ping(dht->ping);
    free(dht->friends_list);
    free(dht);
}

/* new DHT format for load/save, more robust and forward compatible */

#define DHT_STATE_COOKIE_GLOBAL 0x159000d

#define DHT_STATE_COOKIE_TYPE      0x11ce
#define DHT_STATE_TYPE_FRIENDS          1
#define DHT_STATE_TYPE_CLIENTS          2
#define DHT_STATE_TYPE_FRIENDS_ASSOC46  3
#define DHT_STATE_TYPE_CLIENTS_ASSOC46  4

/* Get the size of the DHT (for saving). */
uint32_t DHT_size(DHT *dht)
{
    uint32_t num = 0, i;

    for (i = 0; i < LCLIENT_LIST; ++i)
        if ((dht->close_clientlist[i].assoc4.timestamp != 0) ||
                (dht->close_clientlist[i].assoc6.timestamp != 0))
            num++;

    uint32_t size32 = sizeof(uint32_t), sizesubhead = size32 * 2;
    return size32
           + sizesubhead + sizeof(DHT_Friend) * dht->num_friends
           + sizesubhead + sizeof(Client_data) * num;
}

static uint8_t *z_state_save_subheader(uint8_t *data, uint32_t len, uint16_t type)
{
    uint32_t *data32 = (uint32_t *)data;
    data32[0] = len;
    data32[1] = (DHT_STATE_COOKIE_TYPE << 16) | type;
    data += sizeof(uint32_t) * 2;
    return data;
}

/* Save the DHT in data where data is an array of size DHT_size(). */
void DHT_save(DHT *dht, uint8_t *data)
{
    uint32_t len;
    uint16_t type;
    *(uint32_t *)data = DHT_STATE_COOKIE_GLOBAL;
    data += sizeof(uint32_t);

    len = sizeof(DHT_Friend) * dht->num_friends;
    type = DHT_STATE_TYPE_FRIENDS_ASSOC46;
    data = z_state_save_subheader(data, len, type);
    memcpy(data, dht->friends_list, len);
    data += len;

    uint32_t num = 0, i;

    for (i = 0; i < LCLIENT_LIST; ++i)
        if ((dht->close_clientlist[i].assoc4.timestamp != 0) ||
                (dht->close_clientlist[i].assoc6.timestamp != 0))
            num++;

    len = num * sizeof(Client_data);
    type = DHT_STATE_TYPE_CLIENTS_ASSOC46;
    data = z_state_save_subheader(data, len, type);

    if (num) {
        Client_data *clients = (Client_data *)data;

        for (num = 0, i = 0; i < LCLIENT_LIST; ++i)
            if ((dht->close_clientlist[i].assoc4.timestamp != 0) ||
                    (dht->close_clientlist[i].assoc6.timestamp != 0))
                memcpy(&clients[num++], &dht->close_clientlist[i], sizeof(Client_data));
    }

    data += len;
}

static int dht_load_state_callback(void *outer, uint8_t *data, uint32_t length, uint16_t type)
{
    DHT *dht = outer;
    uint32_t num, i, j;

    switch (type) {
        case DHT_STATE_TYPE_FRIENDS:
            if (length % sizeof(DHT_Friend_old) != 0)
                break;

            { /* localize declarations */
                DHT_Friend_old *friend_list = (DHT_Friend_old *)data;
                num = length / sizeof(DHT_Friend_old);

                for (i = 0; i < num; ++i) {
                    DHT_addfriend(dht, friend_list[i].client_id);

                    for (j = 0; j < MAX_FRIEND_CLIENTS; ++j) {
                        Client_data_old *client = &friend_list[i].client_list[j];

                        if (client->assoc.timestamp != 0)
                            getnodes(dht, client->assoc.ip_port, client->client_id, friend_list[i].client_id, NULL);
                    }
                }
            } /* localize declarations */

            break;

        case DHT_STATE_TYPE_CLIENTS:
            if ((length % sizeof(Client_data_old)) != 0)
                break;

            { /* localize declarations */
                num = length / sizeof(Client_data_old);
                Client_data_old *client_list = (Client_data_old *)data;

                for (i = 0; i < num; ++i)
                    if (client_list[i].assoc.timestamp != 0)
                        DHT_bootstrap(dht, client_list[i].assoc.ip_port, client_list[i].client_id);
            } /* localize declarations */

            break;

        case DHT_STATE_TYPE_FRIENDS_ASSOC46:
            if (length % sizeof(DHT_Friend) != 0)
                break;

            { /* localize declarations */
                DHT_Friend *friend_list = (DHT_Friend *)data;
                num = length / sizeof(DHT_Friend);

                for (i = 0; i < num; ++i) {
                    DHT_addfriend(dht, friend_list[i].client_id);

                    for (j = 0; j < MAX_FRIEND_CLIENTS; ++j) {
                        Client_data *client = &friend_list[i].client_list[j];

                        if (client->assoc4.timestamp != 0)
                            getnodes(dht, client->assoc4.ip_port, client->client_id, friend_list[i].client_id, NULL);

                        if (client->assoc6.timestamp != 0)
                            getnodes(dht, client->assoc6.ip_port, client->client_id, friend_list[i].client_id, NULL);
                    }
                }
            } /* localize declarations */

            break;

        case DHT_STATE_TYPE_CLIENTS_ASSOC46:
            if ((length % sizeof(Client_data)) != 0)
                break;

            { /* localize declarations */
                num = length / sizeof(Client_data);
                Client_data *client_list = (Client_data *)data;

                for (i = 0; i < num; ++i) {
                    if (client_list[i].assoc4.timestamp != 0)
                        DHT_bootstrap(dht, client_list[i].assoc4.ip_port, client_list[i].client_id);

                    if (client_list[i].assoc6.timestamp != 0)
                        DHT_bootstrap(dht, client_list[i].assoc6.ip_port, client_list[i].client_id);
                }
            } /* localize declarations */

            break;

#ifdef DEBUG

        default:
            fprintf(stderr, "Load state (DHT): contains unrecognized part (len %u, type %u)\n",
                    length, type);
            break;
#endif
    }

    return 0;
}

/* Load the DHT from data of size size.
 *
 *  return -1 if failure.
 *  return 0 if success.
 */
int DHT_load_new(DHT *dht, uint8_t *data, uint32_t length)
{
    uint32_t cookie_len = sizeof(uint32_t);

    if (length > cookie_len) {
        uint32_t *data32 = (uint32_t *)data;

        if (data32[0] == DHT_STATE_COOKIE_GLOBAL)
            return load_state(dht_load_state_callback, dht, data + cookie_len,
                              length - cookie_len, DHT_STATE_COOKIE_TYPE);
    }

    return DHT_load_old(dht, data, length);
}
/*  return 0 if we are not connected to the DHT.
 *  return 1 if we are.
 */
int DHT_isconnected(DHT *dht)
{
    uint32_t i;
    unix_time_update();

    for (i = 0; i < LCLIENT_LIST; ++i) {
        Client_data *client = &dht->close_clientlist[i];

        if (!is_timeout(client->assoc4.timestamp, BAD_NODE_TIMEOUT) ||
                !is_timeout(client->assoc6.timestamp, BAD_NODE_TIMEOUT))
            return 1;
    }

    return 0;
}<|MERGE_RESOLUTION|>--- conflicted
+++ resolved
@@ -573,59 +573,11 @@
     }
 }
 
-<<<<<<< HEAD
 #define NODES_ENCRYPTED_MESSAGE_LENGTH (crypto_secretbox_NONCEBYTES + sizeof(uint64_t) + sizeof(Node_format) + sizeof(Node_format) + crypto_secretbox_MACBYTES)
 
 /* Send a getnodes request.
    sendback_node is the node that it will send back the response to (set to NULL to disable this) */
 static int getnodes(DHT *dht, IP_Port ip_port, uint8_t *public_key, uint8_t *client_id, Node_format *sendback_node)
-=======
-static int is_gettingnodes(DHT *dht, IP_Port ip_port, uint64_t ping_id)
-{
-    uint32_t i;
-    uint8_t pinging;
-
-    for (i = 0; i < LSEND_NODES_ARRAY; ++i ) {
-        if (!is_timeout(dht->send_nodes[i].timestamp, PING_TIMEOUT)) {
-            pinging = 0;
-
-            if (ping_id != 0 && dht->send_nodes[i].id == ping_id)
-                ++pinging;
-
-            if (ip_isset(&ip_port.ip) && ipport_equal(&dht->send_nodes[i].ip_port, &ip_port))
-                ++pinging;
-
-            if (pinging == (ping_id != 0) + ip_isset(&ip_port.ip))
-                return 1;
-        }
-    }
-
-    return 0;
-}
-
-/* Same but for get node requests. */
-static uint64_t add_gettingnodes(DHT *dht, IP_Port ip_port)
-{
-    uint32_t i, j;
-    uint64_t ping_id = ((uint64_t)random_int() << 32) + random_int();
-
-    for (i = 0; i < PING_TIMEOUT; ++i ) {
-        for (j = 0; j < LSEND_NODES_ARRAY; ++j ) {
-            if (is_timeout(dht->send_nodes[j].timestamp, PING_TIMEOUT - i)) {
-                dht->send_nodes[j].timestamp = unix_time();
-                dht->send_nodes[j].ip_port = ip_port;
-                dht->send_nodes[j].id = ping_id;
-                return ping_id;
-            }
-        }
-    }
-
-    return 0;
-}
-
-/* Send a getnodes request. */
-static int getnodes(DHT *dht, IP_Port ip_port, uint8_t *public_key, uint8_t *client_id)
->>>>>>> 2bdce934
 {
     /* Check if packet is going to be sent to ourself. */
     if (id_equal(public_key, dht->c->self_public_key))
@@ -986,13 +938,8 @@
 
         for (a = 0, assoc = &list[i].assoc6; a < 2; a++, assoc = &list[i].assoc4)
             if (ipport_isset(&(assoc->ip_port)) &&
-<<<<<<< HEAD
-                    !is_timeout(temp_time, assoc->ret_timestamp, BAD_NODE_TIMEOUT)) {
+                    !is_timeout(assoc->ret_timestamp, BAD_NODE_TIMEOUT)) {
                 getnodes(dht, assoc->ip_port, list[i].client_id, client_id, NULL);
-=======
-                    !is_timeout(assoc->ret_timestamp, BAD_NODE_TIMEOUT)) {
-                getnodes(dht, assoc->ip_port, list[i].client_id, client_id);
->>>>>>> 2bdce934
                 ++num;
 
                 if (num >= max_num)
@@ -1234,24 +1181,14 @@
         connected = 0;
 
         /* If ip is not zero and node is good. */
-<<<<<<< HEAD
-        if (ip_isset(&client->assoc4.ret_ip_port.ip)
-                && !is_timeout(temp_time, client->assoc4.ret_timestamp, BAD_NODE_TIMEOUT)) {
-=======
         if (ip_isset(&client->assoc4.ret_ip_port.ip) && !is_timeout(client->assoc4.ret_timestamp, BAD_NODE_TIMEOUT)) {
->>>>>>> 2bdce934
             ipv4s[num_ipv4s] = client->assoc4.ret_ip_port;
             ++num_ipv4s;
 
             connected = 1;
         }
 
-<<<<<<< HEAD
-        if (ip_isset(&client->assoc6.ret_ip_port.ip)
-                && !is_timeout(temp_time, client->assoc6.ret_timestamp, BAD_NODE_TIMEOUT)) {
-=======
         if (ip_isset(&client->assoc6.ret_ip_port.ip) && !is_timeout(client->assoc6.ret_timestamp, BAD_NODE_TIMEOUT)) {
->>>>>>> 2bdce934
             ipv6s[num_ipv6s] = client->assoc6.ret_ip_port;
             ++num_ipv6s;
 
@@ -1757,8 +1694,6 @@
 #define DHT_STATE_COOKIE_GLOBAL 0x159000d
 
 #define DHT_STATE_COOKIE_TYPE      0x11ce
-#define DHT_STATE_TYPE_FRIENDS          1
-#define DHT_STATE_TYPE_CLIENTS          2
 #define DHT_STATE_TYPE_FRIENDS_ASSOC46  3
 #define DHT_STATE_TYPE_CLIENTS_ASSOC46  4
 
@@ -1830,43 +1765,6 @@
     uint32_t num, i, j;
 
     switch (type) {
-        case DHT_STATE_TYPE_FRIENDS:
-            if (length % sizeof(DHT_Friend_old) != 0)
-                break;
-
-            { /* localize declarations */
-                DHT_Friend_old *friend_list = (DHT_Friend_old *)data;
-                num = length / sizeof(DHT_Friend_old);
-
-                for (i = 0; i < num; ++i) {
-                    DHT_addfriend(dht, friend_list[i].client_id);
-
-                    for (j = 0; j < MAX_FRIEND_CLIENTS; ++j) {
-                        Client_data_old *client = &friend_list[i].client_list[j];
-
-                        if (client->assoc.timestamp != 0)
-                            getnodes(dht, client->assoc.ip_port, client->client_id, friend_list[i].client_id, NULL);
-                    }
-                }
-            } /* localize declarations */
-
-            break;
-
-        case DHT_STATE_TYPE_CLIENTS:
-            if ((length % sizeof(Client_data_old)) != 0)
-                break;
-
-            { /* localize declarations */
-                num = length / sizeof(Client_data_old);
-                Client_data_old *client_list = (Client_data_old *)data;
-
-                for (i = 0; i < num; ++i)
-                    if (client_list[i].assoc.timestamp != 0)
-                        DHT_bootstrap(dht, client_list[i].assoc.ip_port, client_list[i].client_id);
-            } /* localize declarations */
-
-            break;
-
         case DHT_STATE_TYPE_FRIENDS_ASSOC46:
             if (length % sizeof(DHT_Friend) != 0)
                 break;
@@ -1940,7 +1838,7 @@
                               length - cookie_len, DHT_STATE_COOKIE_TYPE);
     }
 
-    return DHT_load_old(dht, data, length);
+    return -1;
 }
 /*  return 0 if we are not connected to the DHT.
  *  return 1 if we are.
