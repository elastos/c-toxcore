--- conflicted
+++ resolved
@@ -35,15 +35,8 @@
 #include <linux/netdevice.h>
 #endif
 
-<<<<<<< HEAD
-/*Send a LAN discovery pcaket to the broadcast address with port port*/
-=======
-#ifdef __cplusplus
-extern "C" {
-#endif
 
 /* Send a LAN discovery pcaket to the broadcast address with port port. */
->>>>>>> 82b8927a
 int send_LANdiscovery(uint16_t port, Net_Crypto *c);
 
 
