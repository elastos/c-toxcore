--- conflicted
+++ resolved
@@ -8,22 +8,18 @@
 #ifndef __UTIL_H__
 #define __UTIL_H__
 
-<<<<<<< HEAD
-=======
 #include <stdbool.h>
 #include <stdint.h>
 
->>>>>>> 7a69f2de
 uint64_t now();
 uint64_t random_64b();
 bool id_eq(uint8_t *dest, uint8_t *src);
 void id_cpy(uint8_t *dest, uint8_t *src);
 
-<<<<<<< HEAD
 typedef int (*load_state_callback_func)(void *outer, uint8_t *data, uint32_t len, uint16_t type);
 int load_state(load_state_callback_func load_state_callback, void *outer,
                         uint8_t *data, uint32_t length, uint16_t cookie_inner);
-=======
+
 #undef LOGGING
 /* #define LOGGING */
 #ifdef LOGGING
@@ -32,6 +28,5 @@
 void loglog(char *text);
 void logexit();
 #endif
->>>>>>> 7a69f2de
 
 #endif /* __UTIL_H__ */