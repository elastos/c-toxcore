--- conflicted
+++ resolved
@@ -62,9 +62,8 @@
     if (!isspace(cmd[cmd_end]))
       break;
   cmd[cmd_end + 1] = '\0';
-
-<<<<<<< HEAD
-=======
+  
+/* What is this supposed to do?
   if (cmd[0] == '/') {
     wprintw(self->window,"Warning: Run your command without the /, this may not work\n");
     int i;
@@ -72,8 +71,8 @@
       cmd[i - 1] = cmd[i]; //Still working on why
     }
   }
-
->>>>>>> 3622a5c0
+*/
+
   if (!strcmp(cmd, "quit") || !strcmp(cmd, "exit") || !strcmp(cmd, "q")) {
     endwin();
     exit(0);
