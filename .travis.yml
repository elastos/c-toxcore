--- conflicted
+++ resolved
@@ -13,7 +13,6 @@
   - sudo make install
   - cd ..
 # installing libconfig, needed for DHT_bootstrap_daemon
-<<<<<<< HEAD
   - wget http://www.hyperrealm.com/libconfig/libconfig-1.4.9.tar.gz
   - tar -xvzf libconfig-1.4.9.tar.gz
   - cd libconfig-1.4.9
@@ -22,11 +21,7 @@
   - cd ..
 # creating librarys' links and updating cache
   - sudo ldconfig
-=======
-  - sudo sed -i 's/precise/quantal/' /etc/apt/sources.list # needed for libconfig-dev
-  - sudo apt-get update -q
-  - sudo apt-get -y install libconfig-dev
->>>>>>> ee1a0f5a
+
 
 script:
   - mkdir build && cd build
